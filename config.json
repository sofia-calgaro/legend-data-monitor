--- conflicted
+++ resolved
@@ -31,13 +31,8 @@
     },
 
     "plot_values": {
-<<<<<<< HEAD
       "README": "Specify here the parameters for which you want the absolute value (and not the percentage variation wrt the mean value).",	    
-      "no_variation_pars": ["event_rate", "K_lines", "cal_puls", "wf_max"]
-=======
-      "README": "Specify here the parameters for which you want the absolute value (and not the percentage variation wrt the mean value).",
-      "no_variation_pars": ["event_rate", "K_lines", "uncal_puls", "cal_puls"]
->>>>>>> 7f3057f2
+      "no_variation_pars": ["event_rate", "K_lines", "uncal_puls", "cal_puls", "wf_max"]
     },
 
     "Available-par": {
