--- conflicted
+++ resolved
@@ -556,14 +556,7 @@
                     axes
                 ) in ax_row:  # this is already the Axes object (no need to add ax_idx)
                     # plot one channel on each axis, ordered by position
-<<<<<<< HEAD
                     data_position = data_position[data_position['channel'] == channel[col_idx]] # get only rows for a given channel
-=======
-                    data_position = data_position[
-                        data_position["channel"] == channel[col_idx]
-                    ]  # get only rows for a given channel
-                    print(data_position)
->>>>>>> 69743d54
 
                     # plotting...
                     if data_position.empty:
