--- conflicted
+++ resolved
@@ -254,24 +254,10 @@
                     and utils.PARAMETER_TIERS[param_orig] != "hit"
                 ):
                     if plot_settings["AUX_ratio"] is True:
-<<<<<<< HEAD
                         plot_info["label"][param] += " / " + plot_info["label"][param] + "(PULS01ANA)"
                 if "AUX_diff" in plot_settings.keys() and utils.PARAMETER_TIERS[param_orig] != "hit":
                     if plot_settings["AUX_diff"] is True:
                         plot_info["label"][param] += " - " + plot_info["label"][param] + "(PULS01ANA)"
-=======
-                        plot_info["label"][param] += (
-                            " / " + plot_info["label"][param] + f"(PULS01ANA)"
-                        )
-                if (
-                    "AUX_diff" in plot_settings.keys()
-                    and utils.PARAMETER_TIERS[param_orig] != "hit"
-                ):
-                    if plot_settings["AUX_diff"] is True:
-                        plot_info["label"][param] += (
-                            " - " + plot_info["label"][param] + f"(PULS01ANA)"
-                        )
->>>>>>> b2ed215a
 
             keyword = "variation" if plot_settings["variation"] else "absolute"
             plot_info["limits"][param] = (
