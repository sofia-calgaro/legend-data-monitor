import shelve

import matplotlib.pyplot as plt
from matplotlib.backends.backend_pdf import PdfPages
from pandas import DataFrame
from seaborn import color_palette

from . import analysis_data, plot_styles, status_plot, subsystem, utils

# -------------------------------------------------------------------------

# global variable to be filled later with colors based on number of channels
COLORS = []

# -------------------------------------------------------------------------
# main plotting function(s)
# -------------------------------------------------------------------------

# plotting function that makes subsystem plots
# feel free to write your own one using Dataset, Subsystem and ParamData objects
# for example, this structure won't work to plot one parameter VS the other


def make_subsystem_plots(subsystem: subsystem.Subsystem, plots: dict, plt_path: str):
    pdf = PdfPages(plt_path + "-" + subsystem.type + ".pdf")
    out_dict = {}

    # for param in subsys.parameters:
    for plot_title in plots:
        utils.logger.info(
            "\33[95m~~~~~~~~~~~~~~~~~~~~~~~~~~~~~~~~~~~~~~~~~~~~~~~~~~\33[0m"
        )
        utils.logger.info(f"\33[95m~~~ P L O T T I N G : {plot_title}\33[0m")
        utils.logger.info(
            "\33[95m~~~~~~~~~~~~~~~~~~~~~~~~~~~~~~~~~~~~~~~~~~~~~~~~~~\33[0m"
        )

        # --- original plot settings provided in json
        # - parameter of interest
        # - event type all/pulser/phy/Klines
        # - variation (bool)
        # - time window (for event rate or vs time plot)
        plot_settings = plots[plot_title]

        # --- defaults
        # default time window None if not parameter event rate will be accounted for in AnalysisData,
        # here need to account for plot style vs time (None for all others)
        if "time_window" not in plot_settings:
            plot_settings["time_window"] = None
        # same, here need to account for unit label %
        if "variation" not in plot_settings:
            plot_settings["variation"] = False
        # !? this is not needed because is checked in AnalysisData
        # if "cuts" not in plot_settings:
        #     plot_settings["cuts"] = []

        # -------------------------------------------------------------------------
        # set up analysis data
        # -------------------------------------------------------------------------

        # --- AnalysisData:
        # - select parameter of interest
        # - subselect type of events (pulser/phy/all/klines)
        # - calculate variation from mean, if asked
        data_analysis = analysis_data.AnalysisData(
            subsystem.data, selection=plot_settings
        )
        # cuts will be loaded but not applied; for our purposes, need to apply the cuts right away
        # currently only K lines cut is used, and only data after cut is plotted -> just replace
        data_analysis.data = data_analysis.apply_all_cuts()
        utils.logger.debug(data_analysis.data)

        # -------------------------------------------------------------------------
        # set up plot info
        # -------------------------------------------------------------------------

        # --- color settings using a pre-defined palette
        # num colors needed = max number of channels per string
        # - find number of unique positions in each string
        # - get maximum occurring
        if plot_settings["plot_structure"] == "per cc4":
            if (
                data_analysis.data.iloc[0]["cc4_id"] is None
                or data_analysis.data.iloc[0]["cc4_channel"] is None
            ):
                if subsystem.type in ["spms", "pulser"]:
                    utils.logger.error(
                        "\033[91mPlotting per CC4 is not available for %s. Try again!\033[0m",
                        subsystem.type,
                    )
                    exit()
                else:
                    utils.logger.error(
                        "\033[91mPlotting per CC4 is not available because CC4 ID or/and CC4 channel are 'None'.\nTry again!\033[0m"
                    )
                    exit()
            # ...if cc4 are present, group by them
            max_ch_per_string = (
                data_analysis.data.groupby("cc4_id")["cc4_channel"].nunique().max()
            )
        else:
            max_ch_per_string = (
                data_analysis.data.groupby("location")["position"].nunique().max()
            )
        global COLORS
        COLORS = color_palette("hls", max_ch_per_string).as_hex()

        # --- information needed for plot structure
        # ! currently "parameters" is one parameter !
        # subject to change if one day want to plot multiple in one plot
        plot_info = {
            "title": plot_title,
            "subsystem": subsystem.type,
            "locname": {"geds": "string", "spms": "fiber", "pulser": "aux"}[
                subsystem.type
            ],
            "unit": utils.PLOT_INFO[plot_settings["parameters"]]["unit"],
            "plot_style": plot_settings["plot_style"],
            "resampled": plot_settings["resampled"],
        }

        # --- information needed for plot style
        plot_info["parameter"] = plot_settings[
            "parameters"
        ]  # could be multiple in the future!
        plot_info["label"] = utils.PLOT_INFO[plot_info["parameter"]]["label"]
        # unit label should be % if variation was asked
        plot_info["unit_label"] = (
            "%" if plot_settings["variation"] else plot_info["unit"]
        )
        plot_info["cuts"] = plot_settings["cuts"] if "cuts" in plot_settings else ""
        # time window might be needed fort he vs time function
        plot_info["time_window"] = plot_settings["time_window"]
        # threshold values are needed for status map; might be needed for plotting limits on canvas too
        if subsystem.type != "pulser":
            plot_info["limits"] = (
                utils.PLOT_INFO[plot_info["parameter"]]["limits"][subsystem.type][
                    "variation"
                ]
                if plot_settings["variation"]
                else utils.PLOT_INFO[plot_info["parameter"]]["limits"][subsystem.type][
                    "absolute"
                ]
            )

        # -------------------------------------------------------------------------
        # call chosen plot structure
        # -------------------------------------------------------------------------

        # choose plot function based on user requested structure e.g. per channel or all ch together
        plot_structure = PLOT_STRUCTURE[plot_settings["plot_structure"]]
        utils.logger.debug("Plot structure: " + plot_settings["plot_structure"])

<<<<<<< HEAD
=======
        # writing data_analys and plot_info to file to be later plotted by the dashboard
        out_dict["data"] = data_analysis
        out_dict["plot_info"] = plot_info

>>>>>>> b86cf05d
        # plotting
        par_dict_content = plot_structure(data_analysis, plot_info, pdf)

        # saving dataframe for each parameter
        par_dict_content["df_" + plot_info["subsystem"]] = data_analysis

        # For some reason, after some plotting functions the index is set to "channel".
        # We need to set it back otherwise status_plot.py gets crazy and everything crashes.
        data_analysis.data = data_analysis.data.reset_index()

        # -------------------------------------------------------------------------
        # call status plot
        # -------------------------------------------------------------------------
        if "status" in plot_settings and plot_settings["status"]:
            if subsystem.type == "pulser":
                utils.logger.debug(
                    "Thresholds are not enabled for pulser! Use you own eyes to do checks there"
                )
            else:
                status_fig = status_plot.status_plot(
                    subsystem, data_analysis, plot_info, pdf
                )
                # saving status map figure
                par_dict_content["map_" + plot_info["subsystem"]] = status_fig

        # saving PARAMETER DICT in the dictionary that will be stored in the shelve object
        # event type key is already there
        if plot_settings["event_type"] in out_dict.keys():
            #  check if the parameter is already there (without this, previous inspected parameters are overwritten)
            if (
                plot_info["parameter"]
                not in out_dict[plot_settings["event_type"]].keys()
            ):
                out_dict[plot_settings["event_type"]][
                    plot_info["parameter"]
                ] = par_dict_content
        # event type key is NOT there
        else:
            # empty dictionary (not filled yet)
            if len(out_dict.keys()) == 0:
                out_dict = {
                    plot_settings["event_type"]: {
                        plot_info["parameter"]: par_dict_content
                    }
                }
            # the dictionary already contains something (but for another event type selection)
            else:
                out_dict[plot_settings["event_type"]] = {
                    plot_info["parameter"]: par_dict_content
                }

    # save in shelve object
    out_file = shelve.open(plt_path)
    out_file["monitoring"] = out_dict
    out_file.close()

    # save in pdf object
    pdf.close()

    utils.logger.info(
        f"All plots saved in: \33[4m{plt_path}-{subsystem.type}.pdf\33[0m"
    )


# -------------------------------------------------------------------------------
# different plot structure functions, defining figures and subplot layouts
# -------------------------------------------------------------------------------

# See mapping user plot structure keywords to corresponding functions in the end of this file


def plot_per_ch(data_analysis, plot_info, pdf):
    # --- choose plot function based on user requested style e.g. vs time or histogram
    plot_style = plot_styles.PLOT_STYLE[plot_info["plot_style"]]
    utils.logger.debug("Plot style: " + plot_info["plot_style"])

    par_dict = {}
    data_analysis.data = data_analysis.data.sort_values(["location", "position"])

    # -------------------------------------------------------------------------------

    # separate figure for each string/fiber ("location")
    for location, data_location in data_analysis.data.groupby("location"):
        utils.logger.debug(f"... {plot_info['locname']} {location}")

        # -------------------------------------------------------------------------------
        # create plot structure: 1 column, N rows with subplot for each channel
        # -------------------------------------------------------------------------------

        # number of channels in this string/fiber
        numch = len(data_location["channel"].unique())
        # create corresponding number of subplots for each channel, set constrained layout to accommodate figure suptitle
        fig, axes = plt.subplots(
            nrows=numch,
            ncols=1,
            figsize=(10, numch * 3),
            sharex=True,
            constrained_layout=True,
        )  # , sharey=True)
        # in case of pulser, axes will be not a list but one axis -> convert to list
        if numch == 1:
            axes = [axes]

        # -------------------------------------------------------------------------------
        # plot
        # -------------------------------------------------------------------------------

        ax_idx = 0
        # plot one channel on each axis, ordered by position
        for position, data_channel in data_location.groupby("position"):
            utils.logger.debug(f"...... position {position}")

            # plot selected style on this axis
            ch_dict = plot_style(
                data_channel, fig, axes[ax_idx], plot_info, color=COLORS[ax_idx]
            )

            # --- add summary to axis
            # name, position and mean are unique for each channel - take first value
            t = data_channel.iloc[0][
                ["channel", "position", "name", plot_info["parameter"] + "_mean"]
            ]
            if t["channel"] not in par_dict.keys():
                par_dict[str(t["channel"])] = ch_dict

            text = (
                t["name"]
                + "\n"
                + f"channel {t['channel']}\n"
                + f"position {t['position']}\n"
                + (
                    f"mean {round(t[plot_info['parameter']+'_mean'],3)} [{plot_info['unit']}]"
                    if t[plot_info["parameter"] + "_mean"] is not None
                    else ""
                )  # handle with care mean='None' situations
            )
            axes[ax_idx].text(1.01, 0.5, text, transform=axes[ax_idx].transAxes)

            # add grid
            axes[ax_idx].grid("major", linestyle="--")
            # remove automatic y label since there will be a shared one
            axes[ax_idx].set_ylabel("")

            # plot line at 0% for variation
            if plot_info["unit_label"] == "%":
                axes[ax_idx].axhline(y=0, color="gray", linestyle="--")

            ax_idx += 1

        # -------------------------------------------------------------------------------

        fig.suptitle(f"{plot_info['subsystem']} - {plot_info['title']}", y=1.15)
        if plot_info["subsystem"] == "pulser":
            axes[0].set_title("")
        else:
            axes[0].set_title(f"{plot_info['locname']} {location}")

        plt.savefig(pdf, format="pdf", bbox_inches="tight")
        # figures are retained until explicitly closed; close to not consume too much memory
        plt.close()

    return par_dict


def plot_per_cc4(data_analysis, plot_info, pdf):
    if plot_info["subsystem"] == "pulser":
        utils.logger.error(
            "\033[91mPlotting per CC4 is not available for the pulser channel.\nTry again with a different plot structure!\033[0m"
        )
        exit()
    # --- choose plot function based on user requested style e.g. vs time or histogram
    plot_style = plot_styles.PLOT_STYLE[plot_info["plot_style"]]
    utils.logger.debug("Plot style: " + plot_info["plot_style"])

    par_dict = {}

    # --- create plot structure
    # number of cc4s
    no_cc4_id = len(data_analysis.data["cc4_id"].unique())
    # set constrained layout to accommodate figure suptitle
    fig, axes = plt.subplots(
        no_cc4_id,
        figsize=(10, no_cc4_id * 3),
        sharex=True,
        sharey=True,
        constrained_layout=True,
    )

    # -------------------------------------------------------------------------------
    # create label of format hardcoded for geds sXX-pX-chXXX-name-CC4channel
    # -------------------------------------------------------------------------------
    labels = data_analysis.data.groupby("channel").first()[
        ["name", "position", "location", "cc4_channel", "cc4_id"]
    ]
    labels["channel"] = labels.index
    labels["label"] = labels[
        ["location", "position", "channel", "name", "cc4_channel"]
    ].apply(lambda x: f"s{x[0]}-p{x[1]}-ch{str(x[2]).zfill(3)}-{x[3]}-{x[4]}", axis=1)
    # put it in the table
    data_analysis.data = data_analysis.data.set_index("channel")
    data_analysis.data["label"] = labels["label"]

    # -------------------------------------------------------------------------------
    # plot
    # -------------------------------------------------------------------------------

    data_analysis.data = data_analysis.data.sort_values(
        ["cc4_id", "cc4_channel", "label"]
    )
    # new subplot for each string
    ax_idx = 0
    for cc4_id, data_cc4_id in data_analysis.data.groupby("cc4_id"):
        utils.logger.debug(f"... CC4 {cc4_id}")

        # new color for each channel
        col_idx = 0
        labels = []
        for label, data_channel in data_cc4_id.groupby("label"):
            cc4_channel = (label.split("-"))[-1]
            utils.logger.debug(f"...... channel {cc4_channel}")
            ch_dict = plot_style(
                data_channel, fig, axes[ax_idx], plot_info, COLORS[col_idx]
            )
            labels.append(label)
            col_idx += 1

            channel = ((label.split("-")[2]).split("ch")[-1]).lstrip("0")
            if channel not in par_dict.keys():
                par_dict[channel] = ch_dict

        # add grid
        axes[ax_idx].grid("major", linestyle="--")
        # beautification
        axes[ax_idx].set_title(f"{plot_info['locname']} {cc4_id}")
        axes[ax_idx].set_ylabel("")
        axes[ax_idx].legend(labels=labels, loc="center left", bbox_to_anchor=(1, 0.5))

        # plot the position of the two K lines
        if plot_info["cuts"] == "K lines":
            axes[ax_idx].axhline(y=1460.822, color="gray", linestyle="--")
            axes[ax_idx].axhline(y=1524.6, color="gray", linestyle="--")

        # plot line at 0% for variation
        if plot_info["unit_label"] == "%":
            axes[ax_idx].axhline(y=0, color="gray", linestyle="--")
        ax_idx += 1

    # -------------------------------------------------------------------------------
    fig.suptitle(f"{plot_info['subsystem']} - {plot_info['title']}", y=1.15)
    # fig.supylabel(f'{plotdata.param.label} [{plotdata.param.unit_label}]') # --> plot style
    plt.savefig(pdf, format="pdf", bbox_inches="tight")
    # figures are retained until explicitly closed; close to not consume too much memory
    plt.close()

    return par_dict


# technically per location
<<<<<<< HEAD


=======
>>>>>>> b86cf05d
def plot_per_string(data_analysis, plot_info, pdf, *string):
    if plot_info["subsystem"] == "pulser":
        utils.logger.error(
            "\033[91mPlotting per string is not available for the pulser channel.\nTry again with a different plot structure!\033[0m"
        )
        exit()

    # --- choose plot function based on user requested style e.g. vs time or histogram
    plot_style = plot_styles.PLOT_STYLE[plot_info["plot_style"]]
    if not string:
        utils.logger.debug("Plot style: " + plot_info["plot_style"])

    par_dict = {}

    # -------------------------------------------------------------------------------
    # create label of format hardcoded for geds pX-chXXX-name
    # -------------------------------------------------------------------------------

    labels = data_analysis.data.groupby("channel").first()[["name", "position"]]
    labels["channel"] = labels.index
    labels["label"] = labels[["position", "channel", "name"]].apply(
        lambda x: f"p{x[0]}-ch{str(x[1]).zfill(3)}-{x[2]}", axis=1
    )
    # put it in the table
    data_analysis.data = data_analysis.data.set_index("channel")
    data_analysis.data["label"] = labels["label"]
    data_analysis.data = data_analysis.data.sort_values("label")

    # -------------------------------------------------------------------------------
    # plot
    # -------------------------------------------------------------------------------

    data_analysis.data = data_analysis.data.sort_values(["location", "label"])
    # new subplot for each string
    for location, data_location in data_analysis.data.groupby("location"):
        # if string number specified, this function is being called by external code
        # and is not invoked by make_subsystem_plots()
        if string:
            if string[0] != location:
                continue
            max_ch_per_string = (
                data_analysis.data.groupby("location")["position"].nunique().max()
            )
            global COLORS
            COLORS = color_palette("hls", max_ch_per_string).as_hex()

        # otherwise just go on with standard code
        else:
            utils.logger.debug(f"... {plot_info['locname']} {location}")
        # create one different figure per string
        fig, axes = plt.subplots(figsize=(15, 5))

        # new color for each channel
        col_idx = 0
        labels = []
        for label, data_channel in data_location.groupby("label"):
            ch_dict = plot_style(
                data_channel, fig, axes, plot_info, color=COLORS[col_idx]
            )
            labels.append(label)
            col_idx += 1
            channel = ((label.split("-")[1]).split("ch")[-1]).lstrip("0")
            if channel not in par_dict.keys():
                par_dict[channel] = ch_dict

        # add grid
        axes.grid("major", linestyle="--")
        # beautification
        axes.set_title(f"{plot_info['locname']} {location}")
        axes.set_ylabel("")
        axes.legend(labels=labels, loc="center left", bbox_to_anchor=(1, 0.5))

        # plot the position of the two K lines
<<<<<<< HEAD
=======

>>>>>>> b86cf05d
        if plot_info["title"] == "K lines":
            axes.axhline(y=1460.822, color="gray", linestyle="--")
            axes.axhline(y=1524.6, color="gray", linestyle="--")

        # plot line at 0% for variation
        if plot_info["unit_label"] == "%":
            axes.axhline(y=0, color="gray", linestyle="--")

        # -------------------------------------------------------------------------------
        fig.suptitle(f"{plot_info['subsystem']} - {plot_info['title']}")
<<<<<<< HEAD
        # fig.supylabel(f'{plotdata.param.label} [{plotdata.param.unit_label}]') # --> plot style
=======
>>>>>>> b86cf05d
        if not string:
            plt.savefig(pdf, format="pdf", bbox_inches="tight")
        # figures are retained until explicitly closed; close to not consume too much memory
        plt.close()

    if string:
        return fig
    else:
        return par_dict


def plot_array(data_analysis, plot_info, pdf):
    if plot_info["subsystem"] != "geds":
        utils.logger.error(
            "\033[91mPlotting per array is not available for the spms or pulser channel.\nTry again with geds!\033[0m"
        )
        exit()

    import matplotlib.patches as mpatches

    # --- choose plot function based on user requested style
    plot_style = plot_styles.PLOT_STYLE[plot_info["plot_style"]]
    utils.logger.debug("Plot style: " + plot_info["plot_style"])

    par_dict = {}

    # --- create plot structure
    fig, axes = plt.subplots(
        1,  # no of location
        figsize=(10, 3),
        sharex=True,
        sharey=True,
        constrained_layout=True,
    )

    # -------------------------------------------------------------------------------
    # create label of format hardcoded for geds sX-pX-chXXX-name
    # -------------------------------------------------------------------------------
    labels = data_analysis.data.groupby("channel").first()[
        ["name", "location", "position"]
    ]
    labels["channel"] = labels.index
    labels["label"] = labels[["location", "position", "channel", "name"]].apply(
        lambda x: f"s{x[0]}-p{x[1]}-ch{str(x[2]).zfill(3)}-{x[3]}", axis=1
    )
    # put it in the table
    data_analysis.data = data_analysis.data.set_index("channel")
    data_analysis.data["label"] = labels["label"]
    data_analysis.data = data_analysis.data.sort_values("label")

    # -------------------------------------------------------------------------------
    # plot
    # -------------------------------------------------------------------------------
    data_analysis.data = data_analysis.data.sort_values(["location", "label"])

    # one color for each string
    col_idx = 0
    # some lists to fill with info, string by string
    labels = []
    channels = []
    legend = []

    # group by string
    for location, data_location in data_analysis.data.groupby("location"):
        utils.logger.debug(f"... {plot_info['locname']} {location}")

        values_per_string = []  # y values - in each string
        channels_per_string = []  # x values - in each string
        # group by channel
        for label, data_channel in data_location.groupby("label"):
            ch_dict = plot_style(data_channel, fig, axes, plot_info, COLORS[col_idx])

            channel = ((label.split("-")[2]).split("ch")[-1]).lstrip("0")
            if channel not in par_dict.keys():
                par_dict[channel] = ch_dict

            labels.append(label)
            channels.append(int(channel))
            values_per_string.append(ch_dict["values"])
            channels_per_string.append(int(channel))

        # get average of plotted parameter per string (print horizontal line)
        avg_of_string = sum(values_per_string) / len(values_per_string)
        axes.hlines(
            y=avg_of_string,
            xmin=min(channels_per_string),
            xmax=max(channels_per_string),
            color="k",
            linestyle="-",
            linewidth=1,
        )
        utils.logger.debug(f"..... average: {round(avg_of_string, 2)}")

        # get legend entry (print string + colour)
        legend.append(
            mpatches.Patch(
                color=COLORS[col_idx],
                label=f"s{location} - avg: {round(avg_of_string, 2)} {plot_info['unit_label']}",
            )
        )

        # LAST thing to update
        col_idx += 1

    # -------------------------------------------------------------------------------
    # add legend
    axes.legend(
        loc=(1.04, 0.0),
        ncol=1,
        frameon=True,
        facecolor="white",
        framealpha=0,
        handles=legend,
    )
    # add grid
    axes.grid("major", linestyle="--")
    # beautification
    axes.ylabel = None
    axes.xlabel = None
    # add x labels
    axes.set_xticks(channels)
    axes.set_xticklabels(labels, fontsize=6)
    # rotate x labels
    plt.xticks(rotation=70, ha="right")
    # title/label
    fig.supxlabel("")
    fig.suptitle(f"{plot_info['subsystem']} - {plot_info['title']}", y=1.15)

    # -------------------------------------------------------------------------------
    plt.savefig(pdf, format="pdf", bbox_inches="tight")
    plt.close()

    return par_dict


# -------------------------------------------------------------------------------
# SiPM specific structures
# -------------------------------------------------------------------------------


def plot_per_fiber_and_barrel(data_analysis: DataFrame, plot_info: dict, pdf: PdfPages):
    if plot_info["subsystem"] != "spms":
        utils.logger.error(
            "\033[91mPlotting per fiber-barrel is available ONLY for spms.\nTry again!\033[0m"
        )
        exit()
    # here will be a function plotting SiPMs with:
    # - one figure for top and one for bottom SiPMs
    # - each figure has subplots with N columns and M rows where N is the number of fibers, and M is the number of positions (top/bottom -> 2)
    # this function will only work for SiPMs requiring a columns 'barrel' in the channel map
    # add a check in config settings check to make sure geds are not called with this structure to avoid crash
    pass


# ~~~~~~~~~~~~~~~~~~~~~~~~~~~~~~~~~~~~~~~~~~~~~~~~~~~~~~~~~~~~~~~~~~~~~~~~~~~~~~~~~~~~~~~~~~~~~~~~~~~~~~~~~~~~~~~~~~~~~~~~~~~
# UNDER CONSTRUCTION!!!
def plot_per_barrel_and_position(
    data_analysis: DataFrame, plot_info: dict, pdf: PdfPages
):
    if plot_info["subsystem"] != "spms":
        utils.logger.error(
            "\033[91mPlotting per barrel-position is available ONLY for spms.\nTry again!\033[0m"
        )
        exit()
    # here will be a function plotting SiPMs with:
    # - one figure for each barrel-position combination (IB-top, IB-bottom, OB-top, OB-bottom) = 4 figures in total

    plot_style = plot_styles.PLOT_STYLE[plot_info["plot_style"]]
    utils.logger.debug("Plot style: " + plot_info["plot_style"])

    par_dict = {}

    # re-arrange dataframe to separate location: from location=[IB-015-016] to location=[IB] & fiber=[015-016]
    data_analysis.data["fiber"] = (
        data_analysis.data["location"].str.split("-").str[1].str.join("")
        + "-"
        + data_analysis.data["location"].str.split("-").str[2].str.join("")
    )
    data_analysis.data["location"] = (
        data_analysis.data["location"].str.split("-").str[0].str.join("")
    )

    # -------------------------------------------------------------------------------
    # create label of format hardcoded for geds pX-chXXX-name
    # -------------------------------------------------------------------------------

    labels = data_analysis.data.groupby("channel").first()[
        ["name", "position", "location", "fiber"]
    ]
    labels["channel"] = labels.index
    labels["label"] = labels[
        ["position", "location", "fiber", "channel", "name"]
    ].apply(lambda x: f"{x[0]}-{x[1]}-{x[2]}-ch{str(x[3]).zfill(3)}-{x[4]}", axis=1)
    # put it in the table
    data_analysis.data = data_analysis.data.set_index("channel")
    data_analysis.data["label"] = labels["label"]
    data_analysis.data = data_analysis.data.sort_values("label")

    data_analysis.data = data_analysis.data.sort_values(["location", "label"])

    # separate figure for each barrel ("location"= IB, OB)...
    for location, data_location in data_analysis.data.groupby("location"):
        utils.logger.debug(f"... {location} barrel")
        # ...and position ("position"= bottom, top)
        for position, data_position in data_location.groupby("position"):
            utils.logger.debug(f"..... {position}")

            # -------------------------------------------------------------------------------
            # create plot structure: M columns, N rows with subplots for each channel
            # -------------------------------------------------------------------------------

            # number of channels in this barrel
            if location == "IB":
                num_rows = 3
                num_cols = 3
            if location == "OB":
                num_rows = 4
                num_cols = 5
            # create corresponding number of subplots for each channel, set constrained layout to accommodate figure suptitle
            fig, axes = plt.subplots(
                nrows=num_rows,
                ncols=num_cols,
                figsize=(10, num_rows * 3),
                sharex=True,
                constrained_layout=True,
            )  # , sharey=True)

            # -------------------------------------------------------------------------------
            # plot
            # -------------------------------------------------------------------------------

            data_position = data_position.reset_index()
            channel = data_position["channel"].unique()
            det_idx = 0
            col_idx = 0
            labels = []
            for ax_row in axes:
                for (
                    axes
                ) in ax_row:  # this is already the Axes object (no need to add ax_idx)
                    # plot one channel on each axis, ordered by position
                    data_position = data_position[
                        data_position["channel"] == channel[col_idx]
                    ]  # get only rows for a given channel

                    # plotting...
                    if data_position.empty:
                        det_idx += 1
                        continue

                    ch_dict = plot_style(
                        data_position, fig, axes, plot_info, color=COLORS[det_idx]
                    )
                    labels.append(data_position["label"])

                    if channel[det_idx] not in par_dict.keys():
                        par_dict[channel[det_idx]] = ch_dict

                    """text = (
                        data_position.iloc[0]["name"]
                        + "\n"
                        + f"channel {channel[col_idx]}\n"
                        + f"position {t['position']}\n"
                        + f"mean {round(t[plot_info['parameter']+'_mean'],3)} [{plot_info['unit']}]"
                    )"""
                    text = str(channel[col_idx])
                    # axes.text(1.01, 0.5, text, transform=axes.transAxes)
                    axes.set_title(label=text, loc="center")

                    # add grid
                    axes.grid("major", linestyle="--")
                    # remove automatic y label since there will be a shared one
                    axes.set_ylabel("")

                    det_idx += 1
                    col_idx += 1

            fig.suptitle(f"{plot_info['subsystem']} - {plot_info['title']}", y=1.15)
            # fig.supylabel(f'{plotdata.param.label} [{plotdata.param.unit_label}]') # --> plot style
            plt.savefig(pdf, format="pdf", bbox_inches="tight")
            # figures are retained until explicitly closed; close to not consume too much memory
            plt.close()

    return par_dict


# -------------------------------------------------------------------------------
# mapping user keywords to plot style functions
# -------------------------------------------------------------------------------

PLOT_STRUCTURE = {
    "per channel": plot_per_ch,
    "per cc4": plot_per_cc4,
    "per string": plot_per_string,
    "array": plot_array,
    "per fiber": plot_per_fiber_and_barrel,
    "per barrel": plot_per_barrel_and_position,
}<|MERGE_RESOLUTION|>--- conflicted
+++ resolved
@@ -151,13 +151,6 @@
         plot_structure = PLOT_STRUCTURE[plot_settings["plot_structure"]]
         utils.logger.debug("Plot structure: " + plot_settings["plot_structure"])
 
-<<<<<<< HEAD
-=======
-        # writing data_analys and plot_info to file to be later plotted by the dashboard
-        out_dict["data"] = data_analysis
-        out_dict["plot_info"] = plot_info
-
->>>>>>> b86cf05d
         # plotting
         par_dict_content = plot_structure(data_analysis, plot_info, pdf)
 
@@ -416,11 +409,6 @@
 
 
 # technically per location
-<<<<<<< HEAD
-
-
-=======
->>>>>>> b86cf05d
 def plot_per_string(data_analysis, plot_info, pdf, *string):
     if plot_info["subsystem"] == "pulser":
         utils.logger.error(
@@ -494,10 +482,6 @@
         axes.legend(labels=labels, loc="center left", bbox_to_anchor=(1, 0.5))
 
         # plot the position of the two K lines
-<<<<<<< HEAD
-=======
-
->>>>>>> b86cf05d
         if plot_info["title"] == "K lines":
             axes.axhline(y=1460.822, color="gray", linestyle="--")
             axes.axhline(y=1524.6, color="gray", linestyle="--")
@@ -508,10 +492,6 @@
 
         # -------------------------------------------------------------------------------
         fig.suptitle(f"{plot_info['subsystem']} - {plot_info['title']}")
-<<<<<<< HEAD
-        # fig.supylabel(f'{plotdata.param.label} [{plotdata.param.unit_label}]') # --> plot style
-=======
->>>>>>> b86cf05d
         if not string:
             plt.savefig(pdf, format="pdf", bbox_inches="tight")
         # figures are retained until explicitly closed; close to not consume too much memory
