from . import utils

<<<<<<< HEAD
def cut_k_lines(data):
    energy = utils.SPECIAL_PARAMETERS['K lines'][0]
    return data[ (data[energy] > 1430) & (data[energy] < 1575)]
    
=======

def cut_K_lines(data):
    energy = utils.SPECIAL_PARAMETERS["K lines"][0]
    return data[(data[energy] > 1430) & (data[energy] < 1575)]


>>>>>>> f3aa9bb2
def apply_cut(data, cut):
    cut_function = CUTS[cut]
    utils.logger.info("...... applying cut: " + cut)
    return cut_function(data)


<<<<<<< HEAD
CUTS = {
    "K lines": cut_k_lines
}
=======
CUTS = {"K lines": cut_K_lines}
>>>>>>> f3aa9bb2
<|MERGE_RESOLUTION|>--- conflicted
+++ resolved
@@ -1,28 +1,15 @@
 from . import utils
 
-<<<<<<< HEAD
 def cut_k_lines(data):
     energy = utils.SPECIAL_PARAMETERS['K lines'][0]
     return data[ (data[energy] > 1430) & (data[energy] < 1575)]
     
-=======
-
-def cut_K_lines(data):
-    energy = utils.SPECIAL_PARAMETERS["K lines"][0]
-    return data[(data[energy] > 1430) & (data[energy] < 1575)]
-
-
->>>>>>> f3aa9bb2
 def apply_cut(data, cut):
     cut_function = CUTS[cut]
     utils.logger.info("...... applying cut: " + cut)
     return cut_function(data)
 
 
-<<<<<<< HEAD
 CUTS = {
     "K lines": cut_k_lines
-}
-=======
-CUTS = {"K lines": cut_K_lines}
->>>>>>> f3aa9bb2
+}