--- conflicted
+++ resolved
@@ -1150,11 +1150,7 @@
     map_dict = {}
     mean_dict = {}
 
-<<<<<<< HEAD
     for _, detector in enumerate(det_list):
-=======
-    for index, detector in enumerate(det_list):
->>>>>>> b03976d6
         # skip detectors that are not geds/spms
         if det_dict[detector]["system"] == "--":
             continue
@@ -1229,17 +1225,7 @@
             col = "r"
 
         # plot detector
-<<<<<<< HEAD
         lbl += "\nmean = " + '{:.2f}'.format(par_array_mean) + " [" + j_par[0][parameter]["units"] + "]"
-=======
-        lbl += (
-            f"\nmean = "
-            + f"{par_array_mean:.2f}"
-            + " ["
-            + j_par[0][parameter]["units"]
-            + "]"
-        )
->>>>>>> b03976d6
         ax_list[ax_idx].plot(times, par_list, color=col, linewidth=2, label=lbl)
         ax_list[ax_idx].legend(
             bbox_to_anchor=(1.01, 1.0),
@@ -1263,12 +1249,7 @@
         # line at 0%
         ax_list[ax_idx].axhline(y=0, color="r", linestyle="--", linewidth=1)
 
-<<<<<<< HEAD
         if ax_idx == 7: ax_list[ax_idx].set(xlabel="time (UTC)")
-=======
-        if ax_idx == 7:
-            ax_list[ax_idx].set(xlabel=f"time (UTC)")
->>>>>>> b03976d6
         ax_list[ax_idx].set_xticks(locs)
         ax_list[ax_idx].set_xticklabels(labels)
         plt.setp(ax_list[ax_idx].get_xticklabels(), rotation=0, ha="center")
