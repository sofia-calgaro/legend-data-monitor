from __future__ import annotations

from datetime import datetime

import numpy as np
import pygama.lgdo.lh5_store as lh5

from . import analysis

j_config, j_par, _ = analysis.read_json_files()


def load_parameter(
    parameter: str,
    raw_file: str,
    dsp_file: str,
    detector: str,
    det_type: str,
    time_cut: list[str],
    raw_files: list,
    puls_only_ievt: np.ndarray,
    not_puls_ievt: np.ndarray,
):
    """
    Load parameters from files.

    Parameters
    ----------
    parameter
                Parameter to plot
    raw_file
                Single lh5 raw file
    dsp_file
                Single lh5 dsp file
    detector
                Name of the detector
    det_type
                Type of detector (geds or spms)
    time_cut
                List with info about time cuts
    puls_only_ievt
                Array containing info about pulser event numbers
    """
    par_array = np.array([])
    utime_array = analysis.build_utime_array(raw_file, detector, det_type)

    det_and_puls_ievt = lh5.load_nda(raw_file, ["eventnumber"], f"{detector}/raw")[
        "eventnumber"
    ]
    det_only_index = np.isin(det_and_puls_ievt, not_puls_ievt)
    puls_only_index = np.isin(det_and_puls_ievt, puls_only_ievt)

    keep_puls = j_config[5]["pulser"]["keep-pulser"]
    if parameter != "uncal_puls":
        if keep_puls is True:
            utime_array = utime_array[puls_only_index]
        if keep_puls is False:
            utime_array = utime_array[det_only_index]

    # cutting time array according to time selection
    utime_array_cut, _ = analysis.time_analysis(utime_array, [], time_cut)

    # to handle particular cases where the timestamp array is outside the time window:
    if len(utime_array_cut) == 0:
        return [], []

    if parameter == "bl_rms":
        par_array = bl_rms(raw_file, detector, det_type, puls_only_index, raw_files)
    elif parameter == "delta_bl_std":
        par_array = delta_bl_std(
            raw_file, detector, det_type, puls_only_index, raw_files
        )
    elif parameter == "lc":
        par_array = leakage_current(raw_file, detector, det_type, raw_files)
    elif parameter == "delta_bl_mean":
        par_array = delta_bl_mean(raw_file, detector, det_type, raw_files)
    elif parameter == "event_rate":
        par_array, utime_array_cut = event_rate(raw_file, utime_array_cut, det_type)
    elif parameter == "uncal_puls":
        par_array = uncal_pulser(dsp_file, detector, puls_only_index)
    else:
        par_array = analysis.build_par_array(
            raw_file, dsp_file, parameter, detector, det_type, raw_files
        )

    if parameter != "uncal_puls" and parameter != "event_rate":
        if keep_puls is True:
            par_array = par_array[puls_only_index]
        if keep_puls is False:
            par_array = par_array[det_only_index]

        # cutting time array according to time selection
        # (we do it here otherwise would arise conflicts with
        # in the above few lines because of cut done with 'puls_only_index')
        _, par_array = analysis.time_analysis(utime_array, par_array, time_cut)

    # check if there are 'nan' values in par_array (only for dsp parameters)
    if j_par[0][parameter]["tier"] == 2:
        par_array, utime_array_cut = analysis.remove_nan_values(
            par_array, utime_array_cut
        )

    return par_array, utime_array_cut


def bl_rms(
    raw_file: str,
    detector: str,
    det_type: str,
    puls_only_index: np.ndarray,
    raw_files: list[str],
):
    """
    Return the RMS of the normalized baseline.

    Parameters
    ----------
    raw_file
                      String of lh5 raw file
    detector
                      Channel of the detector
    det_type
                      Type of detector (geds or spms)
    puls_only_index
                      Index for pulser only entries
    """
    if det_type == "spms":
        wf_det = lh5.load_nda(raw_file, ["values"], detector + "/raw/waveform/")[
            "values"
        ]
    if det_type == "geds":
        wf_det = lh5.load_nda(raw_file, ["values"], detector + "/raw/waveform/")[
            "values"
        ]

    wf_puls = wf_det[puls_only_index][:100]
    wf_samples = 1000
    array_rms = [np.sqrt(np.mean(waveform[:wf_samples] ** 2)) for waveform in wf_det]
    pulser_rms = [np.sqrt(np.mean(waveform[:wf_samples] ** 2)) for waveform in wf_puls]
    puls_mean = np.mean(pulser_rms)
    bl_norm = [ged_rms / puls_mean for ged_rms in array_rms]

    return np.array(bl_norm)


def delta_bl_std(
    raw_file: str,
    detector: str,
    det_type: str,
    puls_only_index: np.ndarray,
    raw_files: list[str],
):
    """Return the difference with respect to the average value evaluated over the whole time window."""
    # mean over the whole time window
<<<<<<< HEAD
    #dsp_files = [raw.replace('raw','dsp') for raw in raw_files]
    #bl_std_all = lh5.load_nda(dsp_files, ['bl_std'], detector+'/dsp')['bl_std']
    #bl_std_mean = np.mean(bl_std_all)
=======
    dsp_files = [raw.replace("raw", "dsp") for raw in raw_files]
    # bl_std_all = lh5.load_nda(dsp_files, ['bl_std'], detector+'/dsp')['bl_std']
    # bl_std_mean = np.mean(bl_std_all)
>>>>>>> 0538ca65

    # dsp values for a given file
    dsp_file = raw_file.replace("raw", "dsp")
    bl_std = lh5.load_nda(dsp_file, ["bl_std"], detector + "/dsp")["bl_std"]
    bl_std_mean = np.mean(bl_std)

    # baseline difference
    diff = bl_std - bl_std_mean

    return np.array(diff)


def leakage_current(raw_file: str, detector: str, det_type: str, raw_files: list[str]):
    """
    Return the leakage current.

    Parameters
    ----------
    raw_file
               String of lh5 raw file
    detector
               Channel of the detector
    det_type
               Type of detector (geds or spms)
    """
    bl_det = lh5.load_nda(raw_file, ["baseline"], detector + "/raw")["baseline"]
    bl_puls = lh5.load_nda(raw_file, ["baseline"], "ch000/raw")["baseline"][:100]
    bl_puls_mean = np.mean(bl_puls)
    lc = bl_det - bl_puls_mean

    return (
        lc * 2.5 / 500 / 3 / (2**16)
    )  # using old GERDA (baseline -> lc) conversion factor


def delta_bl_mean(raw_file: str, detector: str, det_type: str, raw_files: list[str]):
    """Return the difference with respect to the average value evaluated over the whole time window."""
    # mean over the whole time window
<<<<<<< HEAD
    #dsp_files = [raw.replace('raw','dsp') for raw in raw_files]
    #bl_mean_all = lh5.load_nda(dsp_files, ['bl_mean'], detector+'/dsp')['bl_mean']
    #bl_puls_mean = np.mean(bl_mean_all)
=======
    dsp_files = [raw.replace("raw", "dsp") for raw in raw_files]
    # bl_mean_all = lh5.load_nda(dsp_files, ['bl_mean'], detector+'/dsp')['bl_mean']
    # bl_puls_mean = np.mean(bl_mean_all)
>>>>>>> 0538ca65

    # dsp values for a given file
    dsp_file = raw_file.replace("raw", "dsp")
    bl_mean = lh5.load_nda(dsp_file, ["bl_mean"], detector + "/dsp")["bl_mean"]
    bl_puls_mean = np.mean(bl_mean)

    # baseline difference
    diff = bl_mean - bl_puls_mean

    return diff


def event_rate(raw_run: str, timestamp: list, det_type: str):
    """
    Return the event rate (as cts/dt).

    Parameters
    ----------
    raw_run
                String of lh5 raw file
    timestamp
                List of shifted UTC timestamps
    det_type
                Type of detector (geds or spms)
    """
    rate = []
    times = []

    date_time = (((raw_run.split("/")[-1]).split("-")[4]).split("Z")[0]).split("T")
    run_start = datetime.strptime(date_time[0] + date_time[1], "%Y%m%d%H%M%S")
    run_start = datetime.timestamp(run_start)

    i = 0
    j = run_start
    dt = j_config[5]["Available-par"]["Other-par"]["event_rate"]["dt"][det_type]

    while j + dt <= timestamp[-1]:
        num = 0
        while timestamp[i] < (j + dt):
            num += 1
            i += 1
        if j != run_start:
            rate.append(num / dt)
            times.append(j)
        j += dt

    units = j_config[5]["Available-par"]["Other-par"]["event_rate"]["units"][det_type]
    if units == "mHz":
        fact = 1000
    if units == "Hz":
        fact = 1
    if units == "kHz":
        fact = 0.001

    return np.array(rate) * fact, np.array(times)


def uncal_pulser(dsp_file: str, detector: str, puls_only_index: np.ndarray):
    """
    Return the uncalibrated pulser value.

    Parameters
    ----------
    dsp_file
                      String of lh5 dsp file
    detector
                      Channel of the detector
    puls_only_index
                      Index for pulser only entries
    """
    if "trapEmax" not in lh5.ls(dsp_file, f"{detector}/dsp/"):
        return []
    puls_energy = lh5.load_nda(dsp_file, ["trapEmax"], detector + "/data")["trapEmax"]

    if len(puls_energy) == 2 * len(puls_only_index):
        puls_energy = puls_energy[: len(puls_only_index)]
    puls_energy = puls_energy[puls_only_index]

    puls_mean = np.mean(puls_energy[:100])
    puls_energy_sub = np.array([en - puls_mean for en in puls_energy])

    return puls_energy_sub


def spms_gain(wf_array: np.ndarray):
    """
    Return the spms gain.

    Parameters
    ----------
    wf_array
               Array of arrays, i.e. waveforms
    """
    bl_mean = np.array([np.mean(wf[:100]) for wf in wf_array])
    bl_removed_wf = [wf - bl for (wf, bl) in zip(wf_array, bl_mean)]
    gain = np.array([np.max(wf) for wf in bl_removed_wf])

    return gain<|MERGE_RESOLUTION|>--- conflicted
+++ resolved
@@ -152,15 +152,9 @@
 ):
     """Return the difference with respect to the average value evaluated over the whole time window."""
     # mean over the whole time window
-<<<<<<< HEAD
     #dsp_files = [raw.replace('raw','dsp') for raw in raw_files]
     #bl_std_all = lh5.load_nda(dsp_files, ['bl_std'], detector+'/dsp')['bl_std']
     #bl_std_mean = np.mean(bl_std_all)
-=======
-    dsp_files = [raw.replace("raw", "dsp") for raw in raw_files]
-    # bl_std_all = lh5.load_nda(dsp_files, ['bl_std'], detector+'/dsp')['bl_std']
-    # bl_std_mean = np.mean(bl_std_all)
->>>>>>> 0538ca65
 
     # dsp values for a given file
     dsp_file = raw_file.replace("raw", "dsp")
@@ -199,15 +193,9 @@
 def delta_bl_mean(raw_file: str, detector: str, det_type: str, raw_files: list[str]):
     """Return the difference with respect to the average value evaluated over the whole time window."""
     # mean over the whole time window
-<<<<<<< HEAD
     #dsp_files = [raw.replace('raw','dsp') for raw in raw_files]
     #bl_mean_all = lh5.load_nda(dsp_files, ['bl_mean'], detector+'/dsp')['bl_mean']
     #bl_puls_mean = np.mean(bl_mean_all)
-=======
-    dsp_files = [raw.replace("raw", "dsp") for raw in raw_files]
-    # bl_mean_all = lh5.load_nda(dsp_files, ['bl_mean'], detector+'/dsp')['bl_mean']
-    # bl_puls_mean = np.mean(bl_mean_all)
->>>>>>> 0538ca65
 
     # dsp values for a given file
     dsp_file = raw_file.replace("raw", "dsp")
