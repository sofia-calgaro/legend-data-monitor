from __future__ import annotations

from datetime import datetime

import numpy as np
import pygama.lgdo.lh5_store as lh5

from . import analysis

j_config, j_par, _ = analysis.read_json_files()
keep_puls_pars = j_config[5]["pulser"][
    "keep_puls_pars"
]  # parameters for which we want to plot just pulser events
keep_phys_pars = j_config[5]["pulser"][
    "keep_phys_pars"
]  # parameters for which we want to plot just physical (not pulser) events
no_variation_pars = j_config[5]["plot_values"]["no_variation_pars"]


def load_parameter(
    parameter: str,
    dsp_files: list[str],
    detector: str,
    det_type: str,
    time_cut: list[str],
    all_ievt: np.ndarray,
    puls_only_ievt: np.ndarray,
    not_puls_ievt: np.ndarray,
):
    """
    Load parameters from files.

    Parameters
    ----------
    parameter
                Parameter to plot
    dsp_files
                lh5 dsp files
    detector
                Name of the detector
    det_type
                Type of detector (geds or spms)
    time_cut
                List with info about time cuts
    puls_only_ievt
                Array containing info about pulser event numbers
    """
    par_array = np.array([])
    utime_array = analysis.build_utime_array(dsp_files, detector, det_type)

    if all_ievt != [] and puls_only_ievt != [] and not_puls_ievt != []:
        det_only_index = np.isin(all_ievt, not_puls_ievt)
        puls_only_index = np.isin(all_ievt, puls_only_ievt)

        if parameter in keep_puls_pars:
            utime_array = utime_array[puls_only_index]
        if parameter in keep_phys_pars:
            utime_array = utime_array[det_only_index]

    # cutting time array according to time selection
    utime_array_cut, _ = analysis.time_analysis(utime_array, [], time_cut)

    # to handle particular cases where the timestamp array is outside the time window:
    if len(utime_array_cut) == 0:
        return [], []

    if parameter == "lc":
        par_array = leakage_current(dsp_files, detector, det_type)
    elif parameter == "event_rate":
        par_array, utime_array_cut = event_rate(dsp_files, utime_array_cut, det_type)
    elif parameter == "uncal_puls":
        par_array = lh5.load_nda(dsp_files, ["trapTmax"], detector + "/dsp")["trapTmax"]
    elif parameter == "cal_puls":
        hit_files = [dsp_file.replace("dsp", "hit") for dsp_file in dsp_files]
        par_array = lh5.load_nda(hit_files, ["trapEmax_ctc_cal"], detector + "/hit")[
            "trapEmax_ctc_cal"
        ]
    elif parameter == "bl_difference":
        par_array = bl_difference(dsp_files, detector)
    elif parameter == "AoE":
        par_array = aoe(dsp_files, detector)
    elif parameter == "K_lines":
        hit_files = [dsp_file.replace("dsp", "hit") for dsp_file in dsp_files]
        par_array = np.array(
            lh5.load_nda(hit_files, ["trapEmax_ctc_cal"], detector + "/hit")[
                "trapEmax_ctc_cal"
            ]
        )
        # keep physical events
        if all_ievt != [] and puls_only_ievt != [] and not_puls_ievt != []:
            par_array = par_array[det_only_index]
        # temporal cut
        _, par_array = analysis.time_analysis(utime_array, par_array, time_cut)
        par_array, utime_array_cut = energy_potassium_lines(par_array, utime_array_cut)
    else:
        par_array = lh5.load_nda(dsp_files, [parameter], detector + "/dsp")[parameter]

    if all_ievt != [] and puls_only_ievt != [] and not_puls_ievt != []:
        if parameter in keep_puls_pars:
            par_array = par_array[puls_only_index]
        if parameter in keep_phys_pars:
            if parameter != "K_lines":
                par_array = par_array[det_only_index]

    # cutting time array according to time selection
    no_timecut_pars = ["event_rate", "K_lines"]
    if parameter not in no_timecut_pars:
        _, par_array = analysis.time_analysis(utime_array, par_array, time_cut)

    # Enable following lines to get the delta of a parameter
    if parameter not in no_variation_pars and det_type != "ch000":
        cut = int(0.05 * len(par_array))
        par_array_mean = np.mean(par_array[:cut])
        par_array = np.subtract(par_array, par_array_mean)
        par_array = np.divide(par_array, par_array_mean) * 100

    # check if there are 'nan' values in par_array
    par_array, utime_array_cut = analysis.remove_nan_values(par_array, utime_array_cut)

    return par_array, utime_array_cut


def bl_difference(dsp_files: list[str], detector: str):
    """
    Return the difference between offline reconstructed baseline (dsp/bl_mean) and baseline from FPGA (dsp/baseline).

    Parameters
    ----------
    dsp_files
               lh5 dsp files
    detector
               Channel of the detector
    """
    fpga_baseline = lh5.load_nda(dsp_files, ["baseline"], detector + "/dsp")["baseline"]
    reconstructed_bl = lh5.load_nda(dsp_files, ["bl_mean"], detector + "/dsp")[
        "bl_mean"
    ]

    return reconstructed_bl - fpga_baseline


def aoe(dsp_files: list[str], detector: str):
    """
    Return the A/E ratio (dsp/A_max divided by dsp/cuspEmax).

    Parameters
    ----------
    dsp_files
               lh5 dsp files
    detector
               Channel of the detector
    """
    a_max = lh5.load_nda(dsp_files, ["A_max"], detector + "/dsp")["A_max"]
<<<<<<< HEAD
    cusp_e_max = lh5.load_nda(dsp_files, ["cuspEmax"], detector + "/dsp")["cuspEmax"]
    
    aoe = np.divide(a_max, cusp_e_max)
=======
    cuspEmax = lh5.load_nda(dsp_files, ["cuspEmax"], detector + "/dsp")["cuspEmax"]

    aoe = np.divide(a_max, cuspEmax)
>>>>>>> 6465a53d

    return aoe


def leakage_current(dsp_files: list[str], detector: str, det_type: str):
    """
    Return the leakage current.

    Parameters
    ----------
    dsp_files
               lh5 dsp files
    detector
               Channel of the detector
    det_type
               Type of detector (geds or spms)
    """
    bl_det = lh5.load_nda(dsp_files, ["baseline"], detector + "/dsp")["baseline"]
    bl_puls = lh5.load_nda(dsp_files, ["baseline"], "ch000/dsp")["baseline"][:100]
    bl_puls_mean = np.mean(bl_puls)
    lc = bl_det - bl_puls_mean

    return (
        lc * 2.5 / 500 / 3 / (2**16)
    )  # using old GERDA (baseline -> lc) conversion factor


def event_rate(dsp_files: list[str], timestamp: list, det_type: str):
    """
    Return the event rate (as cts/dt).

    Parameters
    ----------
    dsp_files
                lh5 dsp files
    timestamp
                List of shifted UTC timestamps
    det_type
                Type of detector (geds or spms)
    """
    rate = []
    times = []

    for dsp_file in dsp_files:
        date_time = (((dsp_file.split("/")[-1]).split("-")[4]).split("Z")[0]).split("T")
        run_start = datetime.strptime(date_time[0] + date_time[1], "%Y%m%d%H%M%S")
        run_start = datetime.timestamp(
            run_start
        )  # in the future, this will be replaced by timestamp[0]

        i = 0
        j = run_start
        dt = j_config[5]["Available-par"]["Other-par"]["event_rate"]["dt"][det_type]

        while j + dt <= timestamp[-1]:
            num = 0
            while timestamp[i] < (j + dt):
                num += 1
                i += 1
            if j != run_start and num != 0:
                rate.append(num / dt)
                times.append(j)
            j += dt

    units = j_config[5]["Available-par"]["Other-par"]["event_rate"]["units"][det_type]
    if units == "mHz":
        fact = 1000
    if units == "Hz":
        fact = 1
    if units == "kHz":
        fact = 0.001

    return np.array(rate) * fact, np.array(times)


def spms_gain(wf_array: np.ndarray):
    """
    Return the spms gain.

    Parameters
    ----------
    wf_array
               Array of arrays, i.e. waveforms
    """
    bl_mean = np.array([np.mean(wf[:100]) for wf in wf_array])
    bl_removed_wf = [wf - bl for (wf, bl) in zip(wf_array, bl_mean)]
    gain = np.array([np.max(wf) for wf in bl_removed_wf])

    return gain

<<<<<<< HEAD
def energy_potassium_lines(par_array: list, timestamp: list):
=======

def energy_K_lines(par_array: list, timestamp: list):
>>>>>>> 6465a53d
    """
    Return the energy for events in around K-40 and K-42 lines.

    Parameters
    ----------
    par_array
                Energies (trapEmax) of events
    timestamp
                List of shifted UTC timestamps
    """
    par_list = []
    time_list = []

    for idx, entry in enumerate(par_array):
        if entry > 1430 and entry < 1575:
            par_list.append(entry)
            time_list.append(timestamp[idx])

    return np.array(par_list), np.array(time_list)<|MERGE_RESOLUTION|>--- conflicted
+++ resolved
@@ -151,15 +151,8 @@
                Channel of the detector
     """
     a_max = lh5.load_nda(dsp_files, ["A_max"], detector + "/dsp")["A_max"]
-<<<<<<< HEAD
     cusp_e_max = lh5.load_nda(dsp_files, ["cuspEmax"], detector + "/dsp")["cuspEmax"]
-    
     aoe = np.divide(a_max, cusp_e_max)
-=======
-    cuspEmax = lh5.load_nda(dsp_files, ["cuspEmax"], detector + "/dsp")["cuspEmax"]
-
-    aoe = np.divide(a_max, cuspEmax)
->>>>>>> 6465a53d
 
     return aoe
 
@@ -250,12 +243,7 @@
 
     return gain
 
-<<<<<<< HEAD
 def energy_potassium_lines(par_array: list, timestamp: list):
-=======
-
-def energy_K_lines(par_array: list, timestamp: list):
->>>>>>> 6465a53d
     """
     Return the energy for events in around K-40 and K-42 lines.
 
