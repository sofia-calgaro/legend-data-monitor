from __future__ import annotations

import importlib.resources
import json
import logging
import os
from datetime import datetime, timedelta

import numpy as np
import pygama.lgdo.lh5_store as lh5
from pygama.flow import DataLoader

from . import timecut

pkg = importlib.resources.files("legend_data_monitor")


def read_json_files():
    """Read json files of 'settings/' folder and return three lists."""
    with open(pkg / "settings" / "config.json") as f:
        data_config = json.load(f)
    with open(pkg / "settings" / "par-settings.json") as g:
        data_par = json.load(g)
    with open(pkg / "settings" / "plot-settings.json") as h:
        data_plot = json.load(h)
    j_config = []
    j_par = []
    j_plot = []

    j_config.append(data_config["run_info"])  # 0
    j_config.append(data_config["period"])  # 1
    j_config.append(data_config["run"])  # 2
    j_config.append(data_config["file_list"])  # 3
    j_config.append(data_config["datatype"])  # 4
    j_config.append(data_config["det_type"])  # 5
    j_config.append(data_config["par_to_plot"])  # 6
    j_config.append(data_config["plot_style"])  # 7
    j_config.append(data_config["time_window"])  # 8
    j_config.append(data_config["last_hours"])  # 9
    j_config.append(data_config["status"])  # 10
    j_config.append(data_config["time-format"])  # 11
    j_config.append(data_config["verbose"])  # 12

    j_par.append(data_par["par_to_plot"])  # 0

    j_plot.append(data_plot["spms_name_dict"])  # 0
    j_plot.append(data_plot["geds_name_dict"])  # 1
    j_plot.append(data_plot["spms_col_dict"])  # 2
    j_plot.append(data_plot["geds_col_dict"])  # 3

    return j_config, j_par, j_plot


j_config, j_par, j_plot = read_json_files()
files_path = j_config[0]["path"]["lh5-files"]
version = j_config[0]["path"]["version"]
period = j_config[1]
run = j_config[2]
filelist = j_config[3]
datatype = j_config[4]
keep_puls_pars = j_config[6]["pulser"]["keep_puls_pars"]
keep_phys_pars = j_config[6]["pulser"]["keep_phys_pars"]
keep_phys_pars = j_config[6]["pulser"]["keep_phys_pars"]
qc_flag = j_config[6]["quality_cuts"]


<<<<<<< HEAD
def write_config(files_path: str, version: str, det_map: list[list[str]], parameters: list[str], det_type: str):
    """
    Write DataLoader config file
    
    Parameters
    ----------
    files_path
                Path previous to generated files path 
    version
                Version of processed data
    det_map
                Map of detectors
    parameters
                Parameters to plot
    det_type
                Type of detector (geds, spms or ch000)
    """
    if '0' in det_type: 
=======
def write_config(
    files_path: str,
    version: str,
    det_map: list[list[str]],
    parameters: list[str],
    det_type: str,
):

    if "0" in det_type:
>>>>>>> 77a0bb8a
        det_list = [0]
        dict_dbconfig = {
            "data_dir": files_path + version + "/generated/tier",
            "tier_dirs": {"dsp": "/dsp"},
            "file_format": {
                "dsp": "/phy/{period}/{run}/{exp}-{period}-{run}-phy-{timestamp}-tier_dsp.lh5"
            },
            "table_format": {"dsp": "ch{ch:03d}/dsp"},
            "tables": {"dsp": det_list},
            "columns": {"dsp": parameters},
        }
        dict_dlconfig = {"levels": {"dsp": {"tiers": ["dsp"]}}, "channel_map": {}}
    else:
        # flattening list[list[str]] to list[str]
        flat_list = [ch for det in det_map for ch in det]

        # converting channel number to int to give array as input to FileDB
<<<<<<< HEAD
        det_list = [int(elem.split("ch0")[-1]) for elem in flat_list]
        
=======
        det_list = [int(l.split("ch0")[-1]) for l in flat_list]

>>>>>>> 77a0bb8a
        dsp_list = det_list.copy()
        hit_list = det_list.copy()

        # removing channels having no hit data
        for ch in [24, 10, 41]:
            hit_list.remove(ch)

        dict_dbconfig = {
            "data_dir": files_path + version + "/generated/tier",
            "tier_dirs": {"dsp": "/dsp", "hit": "/hit"},
            "file_format": {
                "dsp": "/phy/{period}/{run}/{exp}-{period}-{run}-phy-{timestamp}-tier_dsp.lh5",
                "hit": "/phy/{period}/{run}/{exp}-{period}-{run}-phy-{timestamp}-tier_hit.lh5",
            },
            "table_format": {"dsp": "ch{ch:03d}/dsp", "hit": "ch{ch:03d}/hit"},
            "tables": {"dsp": dsp_list, "hit": hit_list},
            "columns": {"dsp": parameters, "hit": parameters},
        }
        dict_dlconfig = {
            "levels": {"hit": {"tiers": ["dsp", "hit"]}},
            "channel_map": {},
        }

    # Serializing json
    json_dbconfig = json.dumps(dict_dbconfig, indent=4)
    json_dlconfig = json.dumps(dict_dlconfig, indent=4)

    # Writing to _.json
    dbconfig_filename = str(pkg / "settings" / f"dbconfig_{det_type}.json")
    dlconfig_filename = str(pkg / "settings" / f"dlconfig_{det_type}.json")

    # Writing FileDB config file
    with open(dbconfig_filename, "w") as outfile:
        outfile.write(json_dbconfig)

    # Writing DataLoader config file
    with open(dlconfig_filename, "w") as outfile:
        outfile.write(json_dlconfig)

    return dbconfig_filename, dlconfig_filename

import sys
def read_from_dataloader(
<<<<<<< HEAD
    dbconfig: str,
    dlconfig: str,
    query: str | list[str],
    parameters: list[str]
    ):
    """
    Return the loaded data as a pandas DataFrame.
    
    Parameters
    ----------
    dbconfig
                Database filename
    dlconfig
                Configuration filename
    query
                Cut over files
    parameters
                Parameters to load
    """
=======
    dbconfig: str, dlconfig: str, query: str | list[str], parameters: list[str]
):

>>>>>>> 77a0bb8a
    dl = DataLoader(dlconfig, dbconfig)
    dl.set_files(query)
    dl.set_output(fmt="pd.DataFrame", columns=parameters)

    return dl.load()


<<<<<<< HEAD
def set_query(time_cut: list, start_code: str, run: str|list[str]):
    """
    Load specific runs and/or files.
    
    Parameters
    ----------
    time_cut
                List with info about time cuts
    start_code
                Starting time of the code
    run
                Run(s) to load    
    """
=======
def set_query(time_cut: list, start_code: str, run: str | list[str]):

>>>>>>> 77a0bb8a
    query = ""

    # Reading from file
    if filelist:
        with open(filelist) as f:
            lines = f.readlines()
        lines = [line.strip("\n") for line in lines]
        query = lines

    # Applying time cut
    if len(time_cut) > 0:
        start, stop = timecut.time_dates(time_cut, start_code)
        start_datetime = datetime.strptime(start, "%Y%m%dT%H%M%SZ")
        start_datetime = start_datetime - timedelta(minutes=120)
        start = start_datetime.strftime("%Y%m%dT%H%M%SZ")
        query = query + f"timestamp > '{start}' and timestamp < '{stop}'"

    # Applying run cut
    if run:
        query = query + " and "
        if isinstance(run, str):
            query = query + f"run == '{run}'"
        elif isinstance(run, list):
            for r in run:
                query = query + f"run == '{r}' or "
            # Just the remove the final 'or'
            query = query[:-4]

    if query == "":
        logging.error(
<<<<<<< HEAD
        'Empty query.\nProvide at least a run name, a time interval or a list of files to open.'
    )
=======
            "Empty query.\nProvide at least a run name, a time interval of a list of files to open."
        )
>>>>>>> 77a0bb8a
    return query


def load_df_cols(par_to_plot: list[str], det_type: str):
    """
    Load parameters to plot starting from config file input.
    
    Parameters
    ----------
    par_to_plot
                Parameters to load for a given type of detector.
    det_type
                Type of detector (geds or spms)
    """
    db_parameters = par_to_plot
    if "uncal_puls" in db_parameters:
        db_parameters = [db.replace("uncal_puls", "trapTmax") for db in db_parameters]
    if "cal_puls" in db_parameters:
        db_parameters = [db.replace("cal_puls", "cuspEmax_ctc_cal") for db in db_parameters]
    if "K_lines" in db_parameters: 
        db_parameters = [db.replace("K_lines", "cuspEmax_ctc_cal") for db in db_parameters]
    if "event_rate" in db_parameters:
        if det_type == "spms":
            db_parameters = [db.replace("event_rate", "energies") for db in db_parameters]
    # problems with QCs
    #if qc_flag[det_type] is True:
    #    db_parameters.append("Quality_cuts")       

    db_parameters.append("timestamp")   

    return db_parameters


def load_geds():
    """Load channel map for geds."""
    config_path = j_config[0]["path"]["geds-config"]
    with open(config_path) as d:
        channel_map = json.load(d)
    geds_dict = channel_map["hardware_configuration"]["channel_map"]

    return geds_dict


def load_spms():
    """Load channel map for spms."""
    config_path = j_config[0]["path"]["spms-config"]
    with open(config_path) as d:
        channel_map = json.load(d)
    spms_dict = channel_map

    return spms_dict


def read_geds(geds_dict: dict):
    """
    Build an array of germanium strings.

    Parameters
    ----------
    geds_dict
               Contains info (crate, card, ch_orca) for geds
    """
    string_tot = []
    string_name = []

    # no of strings
    str_no = [
        v["string"]["number"]
        for k, v in geds_dict.items()
        if v["string"]["number"] != "--"
    ]
    min_str = int(min(str_no))
    max_str = int(max(str_no))
    idx = min_str

    # fill lists with strings of channels ('while' loop over no of string)
    while idx <= max_str:
        string = [k for k, v in geds_dict.items() if v["string"]["number"] == str(idx)]
        pos = []
        for v1 in geds_dict.values():
            for k2, v2 in v1.items():
                if k2 == "string":
                    for k3, v3 in v2.items():
                        if k3 == "position" and v1["string"]["number"] == str(idx):
                            pos.append(v3)

        if len(string) == 0:
            idx += 1
        else:
            # order channels within a string
            pos, string = (list(t) for t in zip(*sorted(zip(pos, string))))
            string_tot.append(string)
            string_name.append(f"{idx}")
            idx += 1

    return string_tot, string_name


def read_spms_old(spms_dict: dict):
    """
    Build two lists for IN and OUT spms.

    Parameters
    ----------
    spms_dict
               Contains info (crate, card, ch_orca) for spms
    """
    spms_map = json.load(open(pkg / "settings" / "spms_map.json"))
    top_ob = []
    bot_ob = []
    top_ib = []
    bot_ib = []

    # loop over spms channels (i.e. channels w/ crate=2)
    for ch in list(spms_dict.keys()):
        card = spms_dict[ch]["daq"]["card"]
        ch_orca = spms_dict[ch]["daq"]["ch_orca"]

        idx = "0"
        for serial in list(spms_map.keys()):
            if (
                spms_map[serial]["card"] == card
                and spms_map[serial]["ch_orca"] == ch_orca
            ):
                idx = str(serial)
        if idx == "0":
            continue

        spms_type = spms_map[idx]["type"]
        spms_pos = spms_map[idx]["pos"]
        if spms_type == "OB" and spms_pos == "top":
            top_ob.append(ch)
        if spms_type == "OB" and spms_pos == "bot":
            bot_ob.append(ch)
        if spms_type == "IB" and spms_pos == "top":
            top_ib.append(ch)
        if spms_type == "IB" and spms_pos == "bot":
            bot_ib.append(ch)

    half_len_top_ob = int(len(top_ob) / 2)
    half_len_bot_ob = int(len(bot_ob) / 2)
    top_ob_1 = top_ob[half_len_top_ob:]
    top_ob_2 = top_ob[:half_len_top_ob]
    bot_ob_1 = bot_ob[half_len_bot_ob:]
    bot_ob_2 = bot_ob[:half_len_bot_ob]

    string_tot_div = [top_ob_1, top_ob_2, bot_ob_1, bot_ob_2, top_ib, bot_ib]
    string_name_div = [
        "top_OB-1",
        "top_OB-2",
        "bot_OB-1",
        "bot_OB-2",
        "top_IB",
        "bot_IB",
    ]

    string_tot = [top_ob, bot_ob, top_ib, bot_ib]
    string_name = ["top_OB", "bot_OB", "top_IB", "bot_IB"]

    return string_tot, string_name, string_tot_div, string_name_div


def read_spms(spms_dict: dict):
    """
    Build two lists for IN and OUT spms.

    Parameters
    ----------
    spms_dict
               Contains info (crate, card, ch_orca, barrel, det_name) for spms
    """
    top_ob = []
    bot_ob = []
    top_ib = []
    bot_ib = []

    # loop over spms channels (i.e. channels w/ crate=2)
    for ch in list(spms_dict.keys()):
        # card = spms_dict[ch]["daq"]["card"]
        # ch_orca = spms_dict[ch]["daq"]["ch_orca"]
        spms_type = spms_dict[ch]["barrel"]
        det_name_int = int(spms_dict[ch]["det_id"].split("S")[1])

        if spms_type == "OB" and det_name_int % 2 != 0:
            top_ob.append(ch)
        if spms_type == "OB" and det_name_int % 2 == 0:
            bot_ob.append(ch)
        if spms_type == "IB" and det_name_int % 2 != 0:
            top_ib.append(ch)
        if spms_type == "IB" and det_name_int % 2 == 0:
            bot_ib.append(ch)

    string_tot = [top_ob, bot_ob, top_ib, bot_ib]
    string_name = ["top_OB", "bot_OB", "top_IB", "bot_IB"]

    return string_tot, string_name, string_tot, string_name


def check_par_values(
    times_average: np.ndarray,
    par_average: np.ndarray,
    parameter: str,
    detector: str,
    det_type: str,
):
    """
    Check parameter values.

    Parameters
    ----------
    times_average
                   Array with x-axis time average values
    par_average
                   Array with y-axis parameter average values
    parameter
                   Name of the parameter to plot
    detector
                   Channel of the detector
    det_type
                   Type of detector (geds or spms)
    """
    low_lim = j_par[0][parameter]["limit"][det_type][0]
    upp_lim = j_par[0][parameter]["limit"][det_type][1]
    units = j_par[0][parameter]["units"]
    thr_flag = 0

    idx = 0
    while idx + 1 < len(par_average):
        # value below the threshold
        if low_lim != "null":
            if par_average[idx] < low_lim:
                thr_flag = 1  # problems!
                j = 0
                time1 = datetime.fromtimestamp(times_average[idx]).strftime(
                    "%d/%m %H:%M:%S"
                )
                while par_average[idx + j] < low_lim and idx + j + 1 < len(par_average):
                    j = j + 1
                idx = idx + j - 1
                time2 = datetime.fromtimestamp(times_average[idx]).strftime(
                    "%d/%m %H:%M:%S"
                )
                if time1 == time2:
                    logging.debug(
                        f' "{parameter}"<{low_lim} {units} (at {time1}) for ch={detector}'
                    )
                else:
                    logging.debug(
                        f' "{parameter}"<{low_lim} {units} ({time1} -> {time2}) for ch={detector}'
                    )
            idx = idx + 1
        # value above the threshold
        if upp_lim != "null":
            if par_average[idx] > upp_lim:
                thr_flag = 1  # problems!
                j = 0
                time1 = datetime.fromtimestamp(times_average[idx]).strftime(
                    "%d/%m %H:%M:%S"
                )
                while par_average[idx + j] > upp_lim and idx + j + 1 < len(par_average):
                    j = j + 1
                idx = idx + j - 1
                time2 = datetime.fromtimestamp(times_average[idx]).strftime(
                    "%d/%m %H:%M:%S"
                )
                if time1 == time2:
                    logging.debug(
                        f' "{parameter}">{upp_lim} {units} (at {time1}) for ch={detector}'
                    )
                else:
                    logging.debug(
                        f' "{parameter}">{upp_lim} {units} ({time1} -> {time2}) for ch={detector}'
                    )
            idx = idx + 1
        # value within the limits
        else:
            idx = idx + 1

    return thr_flag


def time_analysis(
    utime_array: np.ndarray, par_array: np.ndarray, time_cut: list[str], start_code: str
):
    """
    Return the timestamp & parameter lists after the time cuts.

    Parameters
    ----------
    utime_array
                Array of (already shifted) timestamps
    par_array
                Array with parameter values
    time_cut
                List with info about time cuts
    start_code
                Starting time of the code
    """
    # time window analysis
    if len(time_cut) == 4:
        start_index, end_index = timecut.min_max_timestamp_thr(
            utime_array.tolist(),
            time_cut[0] + " " + time_cut[1],
            time_cut[2] + " " + time_cut[3],
        )
        # to handle particular cases where the timestamp array is outside the time window:
        if end_index != end_index or start_index != start_index:
            return [], []
        if len(utime_array) != 0:
            utime_array = timecut.cut_array_in_min_max(
                utime_array, start_index, end_index
            )
        if len(par_array) != 0:
            par_array = timecut.cut_array_in_min_max(par_array, start_index, end_index)
    # last X hours analysis
    if len(time_cut) == 3:
        start_index = timecut.min_timestamp_thr(
            utime_array.tolist(), time_cut, start_code
        )
        end_index = timecut.max_timestamp_thr(
            utime_array.tolist(), time_cut, start_code
        )
        if len(utime_array) != 0:
            utime_array = utime_array[start_index:end_index]
        if len(par_array) != 0:
            par_array = par_array[start_index:end_index]

    return utime_array, par_array


def get_puls_ievt(query: str):
    """
    Select pulser events.

    Parameters
    ----------
    query
            Cut over files
    """
<<<<<<< HEAD
    parameters = ["wf_max", "baseline"]
    dbconfig_filename, dlconfig_filename = write_config(files_path, version, [["ch00"]], parameters, "ch00")
    ch0_data = read_from_dataloader(dbconfig_filename, dlconfig_filename, query, parameters)
    
=======

    parameters = ["wf_max", "baseline"]
    dbconfig_filename, dlconfig_filename = write_config(
        files_path, version, [["ch00"]], parameters, "ch00"
    )
    ch0_data = read_from_dataloader(
        dbconfig_filename, dlconfig_filename, query, parameters
    )

>>>>>>> 77a0bb8a
    wf_max = ch0_data["wf_max"]
    baseline = ch0_data["baseline"]

    wf_max = np.subtract(wf_max, baseline)
    puls_ievt = []
    pulser_entry = []
    not_pulser_entry = []
    high_thr = 12500

    for idx, entry in enumerate(wf_max):
        puls_ievt.append(idx)
        if entry > high_thr:
            pulser_entry.append(idx)
        else:
            not_pulser_entry.append(idx)

    # pulser+physical events
    puls_ievt = np.array(puls_ievt)
    # HW pulser+FC entries
    puls_only_ievt = puls_ievt[np.isin(puls_ievt, pulser_entry)]
    # physical entries
    not_puls_ievt = puls_ievt[np.isin(puls_ievt, not_pulser_entry)]

    return puls_ievt, puls_only_ievt, not_puls_ievt


def get_qc_ievt(
    quality_index: np.array,
    keep_evt_index: np.array,
):
    """
    Apply quality cuts to parameter/time arrays.

    Parameters
    ----------
    quality_index
                    Quality cuts, event by event
    keep_evt_index
                    Event number for either high energy pulser or physical events
    """
    if keep_evt_index != []:
        quality_index = quality_index[keep_evt_index]

    return quality_index


def remove_nan(par_array: np.ndarray, time_array: np.ndarray):
    """
    Remove NaN values from arrays.

    Parameters
    ----------
    par_array
                 Array with parameter values
    time_array
                 Array with time values
    """
    par_array_no_nan = par_array[~np.isnan(par_array)]
    time_array_no_nan = time_array[~np.isnan(par_array)]
    return par_array_no_nan, time_array_no_nan
    # return np.asarray(par_array_no_nan), np.asarray(time_array_no_nan)


def avg_over_entries(par_array: np.ndarray, time_array: np.ndarray):
    """
    Evaluate the average over N entries in arrays.

    Parameters
    ----------
    par_array
                 Array with parameter values
    time_array
                 Array with time values
    """
    par_avg = []
    time_avg = []

    step = round(((time_array[-1] - time_array[0]) * 6) / (4 * 60 * 60))
    i = 0

    while (i + 1) * step < len(par_array):
        total = 0
        tot_time = 0
        for entry in range(i * step, (i + 1) * step):
            total += par_array[entry]
            tot_time += time_array[entry]
        par_avg.append(total / step)
        if i == 0:
            time_avg.append(time_array[0])
        else:
            time_avg.append(tot_time / step)
        i += 1
    time_avg[-1] = time_array[-1]

    return par_avg, time_avg


def avg_over_minutes(par_array: np.ndarray, time_array: np.ndarray):
    """
    Evaluate the average over N minutes. It is used in plots, together with all entries for spotting potential trends in data.

    Parameters
    ----------
    par_array
                 Array with parameter values
    time_array
                 Array with time values
    """
    par_avg = []
    time_avg = []

    dt = j_config[7]["avg_interval"] * 60  # minutes in seconds
    start = time_array[0]
    end = time_array[-1]

    t = start
    while t <= end:
        time_avg.append(t)
        tot = 0
        j = 0
        for idx, entry in enumerate(par_array):
            if time_array[idx] >= t and time_array[idx] < t + dt:
                tot += entry
                j += 1
        if j != 0:
            par_avg.append(tot / j)
        else:
            par_avg.append(np.nan)
        t += dt

    iniz = 0
    i = 0
    while i < len(time_array) - 1:
        if t - dt >= time_array[i] and t - dt <= time_array[i + 1]:
            iniz = i
        i += 1

    # add last point at the end of the selected time window
    time_avg.append(end)
    par_avg.append(np.mean(par_array[iniz:-1]))

    return par_avg, time_avg


def get_mean(parameter: str, detector: str):
    """
    Evaluate the average over first files/hours. It is used when we want to show the percentage variation of a parameter with respect to its average value.

    Parameters
    ----------
    parameter
                Parameter to plot
    detector
                Name of the detector
    """
    input_dsp = files_path + version + "/inputs/config/tier_dsp/"
    input_hit = files_path + version + "/inputs/config/tier_hit/"
    config_dsp = os.listdir(input_dsp)
    config_hit = os.listdir(input_hit)
    config_dsp = [input_dsp + f for f in config_dsp if "ICPC" in f][0]
    config_hit = [input_hit + f for f in config_hit if "ICPC" in f][0]
    with open(config_dsp) as d:
        outputs_dsp = json.load(d)
    dsp_pars = outputs_dsp["outputs"]
    with open(config_hit) as h:
        outputs_hit = json.load(h)
    hit_pars = outputs_hit["outputs"]
    # get the parameter's tier
    if parameter in dsp_pars:
        file_type = "dsp"
    if parameter in hit_pars:
        file_type = "hit"

    # get the path of files for a given parameter, depending if it belongs to the dsp or hit tier
    file_path = (
        files_path
        + version
        + "/generated/tier/"
        + file_type
        + "/"
        + datatype
        + "/"
        + period
        + "/"
        + run
        + "/"
    )

    # get list of lh5 files in chronological order
    lh5_files = os.listdir(file_path)
    lh5_files = sorted(
        lh5_files,
        key=lambda file: int(
            ((file.split("-")[4]).split("Z")[0]).split("T")[0]
            + ((file.split("-")[4]).split("Z")[0]).split("T")[1]
        ),
    )
    lh5_files = [file_path + f for f in lh5_files]

    par_array = lh5.load_nda(lh5_files, [parameter], detector + "/" + file_type)[
        parameter
    ]
    # apply selection of pulser/physical events
    all_ievt, puls_only_ievt, not_puls_ievt = get_puls_ievt()
    if all_ievt != [] and puls_only_ievt != [] and not_puls_ievt != []:
        det_only_index = np.isin(all_ievt, not_puls_ievt)
        puls_only_index = np.isin(all_ievt, puls_only_ievt)
        if parameter in keep_puls_pars:
            par_array = par_array[puls_only_index]
        if parameter in keep_phys_pars:
            par_array = par_array[det_only_index]

    # use the first file (about 1h long) to compute the mean of a parameter
    len_first = len(
        lh5.load_nda(lh5_files[0], [parameter], detector + "/" + file_type)[parameter]
    )
    par_array_mean = np.mean(par_array[:len_first])

    return par_array_mean


def set_pkl_name(
    exp,
    period,
    run,
    datatype,
    det_type,
    string_number,
    parameter,
    time_cut,
    start_code,
    start_name,
    end_name,
):
    """
    Set the pkl filename.

    Parameters
    ----------
    exp
            Experiment info (eg. l60)
    period
            Period info (eg. p01)
    run
            Run number
    datatype
            Either 'cal' or 'phy'
    det_type
            Type of detector (geds or spms)
    string_number
            Number of the string under study
    parameter
            Parameter to plot
    time_cut
            List with info about time cuts
    start_code
            Starting time of the code
    start_name
            String with timestamp of first event
    end_name
            String with timestamp of last event
    """
    run_name = ""
    if isinstance(run, str):
        run_name = run
    elif isinstance(run, list):
        for r in run:
            run_name = run_name + r + "-"
    run_name = run_name[:-1]

    if run:
        # define name of pkl file (with info about time cut if present)
        if len(time_cut) != 0:
            start, end = timecut.time_dates(time_cut, start_code)
            pkl_name = (
                exp
                + "-"
                + period
                + "-"
                + run
                + "-"
                + datatype
                + "-"
                + start
                + "_"
                + end
                + "-"
                + parameter
            )
        else:
            pkl_name = (
                exp
                + "-"
                + period
                + "-"
                + run_name
                + "-"
                + start_name
                + "-"
                + end_name
                + "-"
                + datatype
                + "-"
                + parameter
            )
        if det_type == "geds":
            pkl_name += "-string" + string_number + ".pkl"
        if det_type == "spms":
            pkl_name += "-" + string_number + ".pkl"
    else:
        if len(time_cut) != 0:
            start, end = timecut.time_dates(time_cut, start_code)
            pkl_name = (
                exp
                + "-"
                + period
                + "-"
                + datatype
                + "-"
                + start
                + "_"
                + end
                + "-"
                + parameter
            )
        else:
            pkl_name = (
                exp
                + "-"
                + period
                + "-"
                + datatype
                + "-"
                + start_name
                + "-"
                + end_name
                + "-"
                + parameter
            )
        if det_type == "geds":
            pkl_name += "-string" + string_number + ".pkl"
        if det_type == "spms":
            pkl_name += "-" + string_number + ".pkl"

    return pkl_name<|MERGE_RESOLUTION|>--- conflicted
+++ resolved
@@ -64,7 +64,6 @@
 qc_flag = j_config[6]["quality_cuts"]
 
 
-<<<<<<< HEAD
 def write_config(files_path: str, version: str, det_map: list[list[str]], parameters: list[str], det_type: str):
     """
     Write DataLoader config file
@@ -83,17 +82,6 @@
                 Type of detector (geds, spms or ch000)
     """
     if '0' in det_type: 
-=======
-def write_config(
-    files_path: str,
-    version: str,
-    det_map: list[list[str]],
-    parameters: list[str],
-    det_type: str,
-):
-
-    if "0" in det_type:
->>>>>>> 77a0bb8a
         det_list = [0]
         dict_dbconfig = {
             "data_dir": files_path + version + "/generated/tier",
@@ -111,13 +99,8 @@
         flat_list = [ch for det in det_map for ch in det]
 
         # converting channel number to int to give array as input to FileDB
-<<<<<<< HEAD
         det_list = [int(elem.split("ch0")[-1]) for elem in flat_list]
-        
-=======
-        det_list = [int(l.split("ch0")[-1]) for l in flat_list]
-
->>>>>>> 77a0bb8a
+
         dsp_list = det_list.copy()
         hit_list = det_list.copy()
 
@@ -159,9 +142,8 @@
 
     return dbconfig_filename, dlconfig_filename
 
-import sys
+
 def read_from_dataloader(
-<<<<<<< HEAD
     dbconfig: str,
     dlconfig: str,
     query: str | list[str],
@@ -181,11 +163,6 @@
     parameters
                 Parameters to load
     """
-=======
-    dbconfig: str, dlconfig: str, query: str | list[str], parameters: list[str]
-):
-
->>>>>>> 77a0bb8a
     dl = DataLoader(dlconfig, dbconfig)
     dl.set_files(query)
     dl.set_output(fmt="pd.DataFrame", columns=parameters)
@@ -193,7 +170,6 @@
     return dl.load()
 
 
-<<<<<<< HEAD
 def set_query(time_cut: list, start_code: str, run: str|list[str]):
     """
     Load specific runs and/or files.
@@ -207,10 +183,6 @@
     run
                 Run(s) to load    
     """
-=======
-def set_query(time_cut: list, start_code: str, run: str | list[str]):
-
->>>>>>> 77a0bb8a
     query = ""
 
     # Reading from file
@@ -241,13 +213,8 @@
 
     if query == "":
         logging.error(
-<<<<<<< HEAD
-        'Empty query.\nProvide at least a run name, a time interval or a list of files to open.'
-    )
-=======
             "Empty query.\nProvide at least a run name, a time interval of a list of files to open."
         )
->>>>>>> 77a0bb8a
     return query
 
 
@@ -587,13 +554,6 @@
     query
             Cut over files
     """
-<<<<<<< HEAD
-    parameters = ["wf_max", "baseline"]
-    dbconfig_filename, dlconfig_filename = write_config(files_path, version, [["ch00"]], parameters, "ch00")
-    ch0_data = read_from_dataloader(dbconfig_filename, dlconfig_filename, query, parameters)
-    
-=======
-
     parameters = ["wf_max", "baseline"]
     dbconfig_filename, dlconfig_filename = write_config(
         files_path, version, [["ch00"]], parameters, "ch00"
@@ -602,7 +562,6 @@
         dbconfig_filename, dlconfig_filename, query, parameters
     )
 
->>>>>>> 77a0bb8a
     wf_max = ch0_data["wf_max"]
     baseline = ch0_data["baseline"]
 
