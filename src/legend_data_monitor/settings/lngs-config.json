--- conflicted
+++ resolved
@@ -80,11 +80,7 @@
     "start_date": "29/01/2023",
     "start_hour": "08:00:00",
     "end_date": "29/01/2023",
-<<<<<<< HEAD
     "end_hour": "08:30:00"
-=======
-    "end_hour": "09:00:00"
->>>>>>> 1ef6f4bf
   },
   "last_hours": {
     "enabled": false,
@@ -104,13 +100,5 @@
     "README": "Choose the time format of your plots: day/month-time, day/month, time",
     "frmt": "day/month-time"
   },
-<<<<<<< HEAD
   "verbose": true
-=======
-  "verbose": true,
-  "no_avail_chs": {
-    "geds": [26, 33, 46, 47, 48, 50, 84, 85, 94, 105, 112, 116, 120, 122],
-    "spms": [49, 71, 72, 81, 91, 50, 70, 73, 80, 83, 85, 47]
-  }
->>>>>>> 1ef6f4bf
 }