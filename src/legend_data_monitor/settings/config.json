{
<<<<<<< HEAD
	"run_info" : {
	        "exp" : "l60",
	        "path": "\/data1\/shared\/l60\/l60-prodven-v1\/prod-ref\/v02.00\/generated\/tier\/"
	},
        "period"   : "p01",
        "run"      : "r006",
        "datatype" : "phy",
        "det_type" : {
                "spms" : false,
                "geds" : true
        },
        "par_to_plot": {
		"README" : "Select here the parameters you want to plot for spms and geds (see 'Available-par' for parameters that are available to study).",
                "spms"   : ["bl_RMS", "daqenergy"],
                "geds"   : ["baseline", "LC"],

		"Available-par": {
                        "Tier-1-par" : "baseline, card, ch_orca, channel, crate, daqenergy, numtraces, eventnumber",
                        "Tier-2-par1" : "A_max, QDrift, bl_intercept, bl_mean, bl_slope, bl_std, cuspEftp, cuspEmax, dt_eff, pz_mean, pz_slope", 
			"Tier-2-par2" : "pz_std, tp_01, tp_0_est, tp_10, tp_100, tp_20, tp_50, tp_80, tp_90, tp_95, tp_99, tp_aoe_max, tp_aoe_samp", 
			"Tier-2-par3" : "tp_max, tp_min, trapEftp, trapEmax, trapTmax, wf_max, wf_min, zacEftp, zacEmax",
                        "Other-par"  : {
                                "event_rate" : {
					"README": "Event rate. Change 'dt' and 'units' if needed.",
                                        "dt" : {
						"README": "Time interval (in [s]) in which rate is evaluated: rate=cts/dt.",
                                                "spms": 1,
                                                "geds": 1
                                        },
                                        "units" : {
						"README": "Select the units you prefer between: mHz, Hz, kHz.",
                                                "spms": "Hz",
                                                "geds": "Hz"
                                        }
                                },
				"bl_RMS" : {
                                        "README": "Baseline root mean square (available only for data with pulser)"
				},
                                "LC" : {
                                        "README": "Leakage current (available only for data with pulser)"
                                },
                                "uncal_puls" : {
                                        "README": "Uncalibrated pulser (available only for data with pulser; dsp files are needed)"
                                },
                                "gain" : {
                                        "README": "(uncalibrated) gain (available only for SiPMs)"
                                }
=======
  "run_info": {
    "exp": "l60",
    "path": "/data1/shared/l60/l60-prodven-v1/prod-ref/v02.00/generated/tier/"
  },
  "period": "p01",
  "run": "r006",
  "datatype": "phy",
  "det_type": {
    "spms": false,
    "geds": true
  },
  "par_to_plot": {
    "README": "Select here the parameters you want to plot for spms and geds (see 'Available-par' for parameters that are available to study).",
    "spms": ["bl_RMS", "daqenergy"],
    "geds": ["baseline", "LC"],
>>>>>>> 4833ed8f

    "Available-par": {
      "Tier-1-par": "baseline, card, ch_orca, channel, crate, daqenergy, numtraces, eventnumber",
      "Tier-2-par1": "A_max, QDrift, bl_intercept, bl_mean, bl_slope, bl_std, cuspEftp, cuspEmax, dt_eff, pz_mean, pz_slope",
      "Tier-2-par2": "pz_std, tp_01, tp_0_est, tp_10, tp_100, tp_20, tp_50, tp_80, tp_90, tp_95, tp_99, tp_aoe_max, tp_aoe_samp",
      "Tier-2-par3": "tp_max, tp_min, trapEftp, trapEmax, trapTmax, wf_max, wf_min, zacEftp, zacEmax",
      "Other-par": {
        "event_rate": {
          "README": "Event rate. Change 'dt' and 'units' if needed.",
          "dt": {
            "README": "Time interval (in [s]) in which rate is evaluated: rate=cts/dt.",
            "spms": 1,
            "geds": 1
          },
          "units": {
            "README": "Select the units you prefer between: mHz, Hz, kHz.",
            "spms": "Hz",
            "geds": "Hz"
          }
        },
        "bl_RMS": {
          "README": "Baseline root mean square (available only for data with pulser)"
        },
        "LC": {
          "README": "Leakage current (available only for data with pulser)"
        },
        "uncal_puls": {
          "README": "Uncalibrated pulser (available only for data with pulser; dsp files are needed)"
        },
        "gain": {
          "README": "(uncalibrated) gain (available only for SiPMs)"
        }
      },
      "Still-not-available": "uncal_puls"
    }
  },
  "time_slice": {
    "spms": 800,
    "geds": 800
  },
  "time_window": {
    "enabled": true,
    "start_date": "01/07/2022",
    "start_hour": "15:00:00",
    "end_date": "01/07/2022",
    "end_hour": "18:00:00"
  },
  "last_hours": {
    "enabled": false,
    "prod_time": {
      "days": 37,
      "hours": 20,
      "minutes": 0
    }
  },
  "status": {
    "README": "If 'true', detectors' status (OK, OFF, AC, ...) is checked and selected parameters are plotted if a detector is problematic.",
    "spms": false,
    "geds": false
  },
  "time-format": {
    "README": "Choose the time format of your plots: day/month-time, day/month, time",
    "frmt": "time"
  },
  "verbose": true
}<|MERGE_RESOLUTION|>--- conflicted
+++ resolved
@@ -1,53 +1,4 @@
 {
-<<<<<<< HEAD
-	"run_info" : {
-	        "exp" : "l60",
-	        "path": "\/data1\/shared\/l60\/l60-prodven-v1\/prod-ref\/v02.00\/generated\/tier\/"
-	},
-        "period"   : "p01",
-        "run"      : "r006",
-        "datatype" : "phy",
-        "det_type" : {
-                "spms" : false,
-                "geds" : true
-        },
-        "par_to_plot": {
-		"README" : "Select here the parameters you want to plot for spms and geds (see 'Available-par' for parameters that are available to study).",
-                "spms"   : ["bl_RMS", "daqenergy"],
-                "geds"   : ["baseline", "LC"],
-
-		"Available-par": {
-                        "Tier-1-par" : "baseline, card, ch_orca, channel, crate, daqenergy, numtraces, eventnumber",
-                        "Tier-2-par1" : "A_max, QDrift, bl_intercept, bl_mean, bl_slope, bl_std, cuspEftp, cuspEmax, dt_eff, pz_mean, pz_slope", 
-			"Tier-2-par2" : "pz_std, tp_01, tp_0_est, tp_10, tp_100, tp_20, tp_50, tp_80, tp_90, tp_95, tp_99, tp_aoe_max, tp_aoe_samp", 
-			"Tier-2-par3" : "tp_max, tp_min, trapEftp, trapEmax, trapTmax, wf_max, wf_min, zacEftp, zacEmax",
-                        "Other-par"  : {
-                                "event_rate" : {
-					"README": "Event rate. Change 'dt' and 'units' if needed.",
-                                        "dt" : {
-						"README": "Time interval (in [s]) in which rate is evaluated: rate=cts/dt.",
-                                                "spms": 1,
-                                                "geds": 1
-                                        },
-                                        "units" : {
-						"README": "Select the units you prefer between: mHz, Hz, kHz.",
-                                                "spms": "Hz",
-                                                "geds": "Hz"
-                                        }
-                                },
-				"bl_RMS" : {
-                                        "README": "Baseline root mean square (available only for data with pulser)"
-				},
-                                "LC" : {
-                                        "README": "Leakage current (available only for data with pulser)"
-                                },
-                                "uncal_puls" : {
-                                        "README": "Uncalibrated pulser (available only for data with pulser; dsp files are needed)"
-                                },
-                                "gain" : {
-                                        "README": "(uncalibrated) gain (available only for SiPMs)"
-                                }
-=======
   "run_info": {
     "exp": "l60",
     "path": "/data1/shared/l60/l60-prodven-v1/prod-ref/v02.00/generated/tier/"
@@ -63,7 +14,6 @@
     "README": "Select here the parameters you want to plot for spms and geds (see 'Available-par' for parameters that are available to study).",
     "spms": ["bl_RMS", "daqenergy"],
     "geds": ["baseline", "LC"],
->>>>>>> 4833ed8f
 
     "Available-par": {
       "Tier-1-par": "baseline, card, ch_orca, channel, crate, daqenergy, numtraces, eventnumber",
