import json
import re
import sys

from . import plotting, subsystem, utils


def control_plots(user_config_path: str):
    """Set the configuration file and the output paths when a user config file is provided. The function to generate plots is then automatically called."""
    # -------------------------------------------------------------------------
    # Read user settings
    # -------------------------------------------------------------------------
    with open(user_config_path) as f:
        config = json.load(f)

    # check validity of plot settings
    valid = utils.check_plot_settings(config)
    if not valid:
        return

    # -------------------------------------------------------------------------
    # Define PDF file basename
    # -------------------------------------------------------------------------

    # Format: l200-p02-{run}-{data_type}; One pdf/log/shelve file for each subsystem

    try:
        data_types = (
            [config["dataset"]["type"]]
            if isinstance(config["dataset"]["type"], str)
            else config["dataset"]["type"]
        )

        plt_basename = "{}-{}-".format(
            config["dataset"]["experiment"].lower(),
            config["dataset"]["period"],
        )
    except (KeyError, TypeError):
        # means something about dataset is wrong -> print Subsystem.get_data doc
        utils.logger.error(
            "\033[91mSomething is missing or wrong in your 'dataset' field of the config. You can see the format here under 'dataset=':\033[0m"
        )
        utils.logger.info("\033[91m%s\033[0m", subsystem.Subsystem.get_data.__doc__)
        return

    user_time_range = utils.get_query_timerange(dataset=config["dataset"])
    # will be returned as None if something is wrong, and print an error message
    if not user_time_range:
        return

    # create output folders for plots
    period_dir = utils.make_output_paths(config, user_time_range)
    # get correct time info for subfolder's name
    name_time = (
        utils.get_run_name(config, user_time_range)
        if "timestamp" in user_time_range.keys()
        else utils.get_time_name(user_time_range)
    )
    output_paths = period_dir + name_time + "/"
    utils.make_dir(output_paths)
    if not output_paths:
        return

    # we don't care here about the time keyword timestamp/run -> just get the value
    plt_basename += name_time
    plt_path = output_paths + plt_basename
    plt_path += "-{}".format("_".join(data_types))

    # plot
    generate_plots(config, plt_path)


def auto_control_plots(
    plot_config: str, file_keys: str, prod_path: str, prod_config: str
):
    """Set the configuration file and the output paths when a config file is provided during automathic plot production."""
    # -------------------------------------------------------------------------
    # Read user settings
    # -------------------------------------------------------------------------
    with open(plot_config) as f:
        config = json.load(f)

    # check validity of plot settings
    valid = utils.check_plot_settings(config)
    if not valid:
        return

    # -------------------------------------------------------------------------
    # Add missing information (output, dataset) to the config
    # -------------------------------------------------------------------------
    config = utils.add_config_entries(config, file_keys, prod_path, prod_config)

    # -------------------------------------------------------------------------
    # Define PDF file basename
    # -------------------------------------------------------------------------
    # Format: l200-p02-{run}-{data_type}; One pdf/log/shelve file for each subsystem

    try:
        data_types = (
            [config["dataset"]["type"]]
            if isinstance(config["dataset"]["type"], str)
            else config["dataset"]["type"]
        )
        plt_basename = "{}-{}-".format(
            config["dataset"]["experiment"].lower(),
            config["dataset"]["period"],
        )
    except (KeyError, TypeError):
        # means something about dataset is wrong -> print Subsystem.get_data doc
        utils.logger.error(
            "\033[91mSomething is missing or wrong in your 'dataset' field of the config. You can see the format here under 'dataset=':\033[0m"
        )
        utils.logger.info("\033[91m%s\033[0m", subsystem.Subsystem.get_data.__doc__)
        return

    user_time_range = utils.get_query_timerange(dataset=config["dataset"])
    # will be returned as None if something is wrong, and print an error message
    if not user_time_range:
        return

    # create output folders for plots
    period_dir = utils.make_output_paths(config, user_time_range)
    # get correct time info for subfolder's name
    name_time = config["dataset"]["run"]
    output_paths = period_dir + name_time + "/"
    utils.make_dir(output_paths)
    if not output_paths:
        return

    # we don't care here about the time keyword timestamp/run -> just get the value
    plt_basename += name_time
    plt_path = output_paths + plt_basename
    plt_path += "-{}".format("_".join(data_types))

    # plot
    generate_plots(config, plt_path)


def generate_plots(config: dict, plt_path: str):
    """Generate plots once the config file is set and once we provide the path and name in which store results."""
    # -------------------------------------------------------------------------
    # Get pulser first - needed to flag pulser events
    # -------------------------------------------------------------------------

    # get saving option
    if "saving" in config:
        saving = config["saving"]
    else:
        saving = None

    # some output messages, just to warn the user...
    if saving is None:
        utils.logger.warning(
            "\033[93mData will not be saved, but the pdf will be.\033[0m"
        )
    elif saving == "append":
        utils.logger.warning(
            "\033[93mYou're going to append new data to already existing data. If not present, you first create the output file as a very first step.\033[0m"
        )
    elif saving == "overwrite":
        utils.logger.warning(
            "\033[93mYou have accepted to overwrite already generated files, there's no way back until you manually stop the code NOW!\033[0m"
        )
    else:
        utils.logger.error(
            "\033[91mThe selected saving option in the config file is wrong. Try again with 'overwrite', 'append' or nothing!\033[0m"
        )
        sys.exit()

    # -------------------------------------------------------------------------
    # flag events - PULSER
    # -------------------------------------------------------------------------
    # put it in a dict, so that later, if pulser is also wanted to be plotted, we don't have to load it twice
    subsystems = {"pulser": subsystem.Subsystem("pulser", dataset=config["dataset"])}
    # get list of all parameters needed for all requested plots, if any
    parameters = utils.get_all_plot_parameters("pulser", config)
    # get data for these parameters and time range given in the dataset
    # (if no parameters given to plot, baseline and wfmax will always be loaded to flag pulser events anyway)
    subsystems["pulser"].get_data(parameters)
    utils.logger.debug(subsystems["pulser"].data)

    # -------------------------------------------------------------------------
    # flag events - FC baseline
    # -------------------------------------------------------------------------
    subsystems["FC_bsln"] = subsystem.Subsystem("FC_bsln", dataset=config["dataset"])
    parameters = utils.get_all_plot_parameters("FC_bsln", config)
    subsystems["FC_bsln"].get_data(parameters)
    utils.logger.debug(subsystems["FC_bsln"].data)

    # -------------------------------------------------------------------------
    # flag events - muon
    # -------------------------------------------------------------------------
    subsystems["muon"] = subsystem.Subsystem("muon", dataset=config["dataset"])
    parameters = utils.get_all_plot_parameters("muon", config)
    subsystems["muon"].get_data(parameters)
    utils.logger.debug(subsystems["muon"].data)

    # -------------------------------------------------------------------------
    # What subsystems do we want to plot?
    subsystems_to_plot = list(config["subsystems"].keys())

    for system in subsystems_to_plot:
        # -------------------------------------------------------------------------
        # set up subsystem
        # -------------------------------------------------------------------------

        # set up if wasn't already set up (meaning, not pulser, previously already set up)
        if system not in subsystems:
            # Subsystem: knows its channel map & software status (on/off channels)
            subsystems[system] = subsystem.Subsystem(system, dataset=config["dataset"])
            # get list of parameters needed for all requested plots, if any
            parameters = utils.get_all_plot_parameters(system, config)
            # get data for these parameters and dataset range
            subsystems[system].get_data(parameters)
            utils.logger.debug(subsystems[system].data)

            # -------------------------------------------------------------------------
            # flag events
            # -------------------------------------------------------------------------
            # flag pulser events for future parameter data selection
            subsystems[system].flag_pulser_events(subsystems["pulser"])
<<<<<<< HEAD
            # flag FC baseline events 
            subsystems[system].flag_fcbsln_events(subsystems["FC_bsln"])
            # flag muon events 
=======
            # flag FC baseline events
            subsystems[system].flag_FCbsln_events(subsystems["FC_bsln"])
            # flag muon events
>>>>>>> 033b2c61
            subsystems[system].flag_muon_events(subsystems["muon"])

            # remove timestamps for given detectors (moved here cause otherwise timestamps for flagging don't match)
            subsystems[system].remove_timestamps(utils.REMOVE_KEYS)
            utils.logger.debug(subsystems[system].data)

        # -------------------------------------------------------------------------
        # make subsystem plots
        # -------------------------------------------------------------------------

        # - set up log file for each system
        # file handler
        file_handler = utils.logging.FileHandler(plt_path + "-" + system + ".log")
        file_handler.setLevel(utils.logging.DEBUG)
        # add to logger
        utils.logger.addHandler(file_handler)

        plotting.make_subsystem_plots(
            subsystems[system], config["subsystems"][system], plt_path, saving
        )

        # -------------------------------------------------------------------------
        # beautification of the log file
        # -------------------------------------------------------------------------
        # Read the log file into a string
        with open(plt_path + "-" + system + ".log") as f:
            log_text = f.read()
        # Define a regular expression pattern to match escape sequences for color codes
        pattern = re.compile(r"\033\[[0-9;]+m")
        # Remove the color codes from the log text using the pattern
        clean_text = pattern.sub("", log_text)
        # Write the cleaned text to a new file
        with open(plt_path + "-" + system + ".log", "w") as f:
            f.write(clean_text)<|MERGE_RESOLUTION|>--- conflicted
+++ resolved
@@ -219,15 +219,9 @@
             # -------------------------------------------------------------------------
             # flag pulser events for future parameter data selection
             subsystems[system].flag_pulser_events(subsystems["pulser"])
-<<<<<<< HEAD
             # flag FC baseline events 
             subsystems[system].flag_fcbsln_events(subsystems["FC_bsln"])
             # flag muon events 
-=======
-            # flag FC baseline events
-            subsystems[system].flag_FCbsln_events(subsystems["FC_bsln"])
-            # flag muon events
->>>>>>> 033b2c61
             subsystems[system].flag_muon_events(subsystems["muon"])
 
             # remove timestamps for given detectors (moved here cause otherwise timestamps for flagging don't match)
