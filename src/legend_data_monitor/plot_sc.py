import sys
from datetime import datetime, timezone
from typing import Tuple

from legendmeta import LegendSlowControlDB
from pandas import DataFrame

from . import utils

scdb = LegendSlowControlDB()
scdb.connect(password="legend00")  # look on Confluence (or ask Sofia) for the password

# instead of dataset, retrieve 'config["dataset"]' from config json
dataset = {
    "experiment": "L200",
    "period": "p03",
    "version": "",
    "path": "/data2/public/prodenv/prod-blind/tmp/auto",
    "type": "phy",
    # "runs": 0
    # "runs": [0,1]
    "start": "2023-04-06 10:00:00",
    "end": "2023-04-08 13:00:00",
}

# ~~~~~~~~~~~~~~~~~~~~~~~~~~~~~~~~~~~~~~~~~~~~~~~~~~~~~~~~~~~~~~~~~~~~~~~~~~~~~~~~
# SLOW CONTROL LOADING/PLOTTING FUNCTIONS
# ~~~~~~~~~~~~~~~~~~~~~~~~~~~~~~~~~~~~~~~~~~~~~~~~~~~~~~~~~~~~~~~~~~~~~~~~~~~~~~~~


def get_sc_param(param="diode_vmon", dataset=dataset) -> DataFrame:
    """Get data from the Slow Control (SC) database for the specified parameter ```param```.

    The ```dataset```  entry is of the following type:

    dataset=
        1. dict with keys usually included when plotting other subsystems (geds, spms, ...), i.e. 'experiment', 'period', 'version', 'path', 'type' and any time selection among the following ones:
            1. 'start' : <start datetime>, 'end': <end datetime> where <datetime> input is of format 'YYYY-MM-DD hh:mm:ss'
            2. 'window'[str]: time window in the past from current time point, format: 'Xd Xh Xm' for days, hours, minutes
            2. 'timestamps': str or list of str in format 'YYYYMMDDThhmmssZ'
            3. 'runs': int or list of ints for run number(s)  e.g. 10 for r010
        2. dict with 'start' : <start datetime>, 'end': <end datetime> where <datetime> input is of format 'YYYY-MM-DD hh:mm:ss' only
    """
    # load info from settings/SC-params.json
    sc_params = utils.SC_PARAMETERS

    # check if parameter is within the one listed in settings/SC-params.json
    if param not in sc_params["SC_DB_params"].keys():
        utils.logger.error(
            f"\033[91mThe parameter {param} is not present in 'settings/SC-params.json'. Try again with another parameter or update the json file!\033[0m"
        )
        sys.exit()

    # get first/last timestamps to use when querying data from the SC database
    if set(dataset.keys()) == {"start", "end"}:
        first_tstmp = (
            datetime.strptime(dataset["start"], "%Y-%m-%d %H:%M:%S")
        ).strftime("%Y%m%dT%H%M%SZ")
        last_tstmp = (datetime.strptime(dataset["end"], "%Y-%m-%d %H:%M:%S")).strftime(
            "%Y%m%dT%H%M%SZ"
        )
    else:
        _, first_tstmp, last_tstmp = utils.get_query_times(dataset=dataset)
    utils.logger.debug(
        f"... you are going to query data from {first_tstmp} to {last_tstmp}"
    )

    # get data from the SC database
    df_param = load_table_and_apply_flags(param, sc_params, first_tstmp, last_tstmp)

    return df_param


def load_table_and_apply_flags(
    param: str, sc_params: dict, first_tstmp: str, last_tstmp: str
) -> DataFrame:
    """Load the corresponding table from SC database for the process of interest and apply already the flags for the parameter under study."""
    # getting the process and flags of interest from 'settings/SC-params.json' for the provided parameter
    table_param = sc_params["SC_DB_params"][param]["table"]
    flags_param = sc_params["SC_DB_params"][param]["flags"]

    # check if the selected table is present in the SC database. If not, arise an error and exit
    if table_param not in scdb.get_tables():
        utils.logger.error(
            "\033[91mThis is not present in the SC database! Try again.\033[0m"
        )
        sys.exit()

    # get the dataframe for the process of interest
    utils.logger.debug(
        f"... getting the dataframe for '{table_param}' in the time range of interest\n"
    )
    # SQL query to filter the dataframe based on the time range
    query = f"SELECT * FROM {table_param} WHERE tstamp >= '{first_tstmp}' AND tstamp <= '{last_tstmp}'"
    get_table_df = scdb.dataframe(query)

    # remove unnecessary columns (necessary when retrieving diode parameters)
    # note: there will be a 'status' column such that ON=1 and OFF=0 - right now we are keeping every detector, without removing the OFF ones as we usually do for geds
    if "vmon" in param and "imon" in list(get_table_df.columns):
        get_table_df = get_table_df.drop(columns="imon")
        # rename the column of interest to 'value' to be consistent with other parameter dataframes
        get_table_df = get_table_df.rename(columns={"vmon": "value"})
    if "imon" in param and "vmon" in list(get_table_df.columns):
        get_table_df = get_table_df.drop(columns="vmon")
        get_table_df = get_table_df.rename(columns={"imon": "value"})
    # in case of geds parameters, add the info about the channel name and channel id (right now, there is only crate&slot info)
    if param == "diode_vmon" or param == "diode_imon":
        get_table_df = include_more_diode_info(get_table_df)

    # order by timestamp (not automatically done)
    get_table_df = get_table_df.sort_values(by="tstamp")

    utils.logger.debug(get_table_df)

    # let's apply the flags for keeping only the parameter of interest
    utils.logger.debug(f"... applying flags to get the parameter '{param}'")
    get_table_df = apply_flags(get_table_df, sc_params, flags_param)

    # get units and lower/upper limits for the parameter of interest
    if "diode" not in param:
        unit, lower_lim, upper_lim = get_plotting_info(
            param, sc_params, first_tstmp, last_tstmp
        )
    else:
        lower_lim = (
            upper_lim
        ) = None  # there are just 'set values', no actual thresholds
        if "vmon" in param:
            unit = "V"
        elif "imon" in param:
            unit = "\u03BCA"
        else:
            unit = None

    # append unit, lower_lim, upper_lim to the dataframe
    get_table_df["unit"] = unit
    get_table_df["lower_lim"] = lower_lim
    get_table_df["upper_lim"] = upper_lim

    get_table_df = get_table_df.reset_index()

    utils.logger.debug(
        "... final dataframe (after flagging the events):\n%s", get_table_df
    )

    return get_table_df


def get_plotting_info(
    param: str, sc_params: dict, first_tstmp: str, last_tstmp: str
) -> Tuple[str, float, float]:
    """Return units and low/high limits of a given parameter."""
    table_param = sc_params["SC_DB_params"][param]["table"]
    flags_param = sc_params["SC_DB_params"][param]["flags"]

    # get info dataframe of the corresponding process under study (do I need to specify the param????)
    get_table_info = scdb.dataframe(table_param.replace("snap", "info"))

    # let's apply the flags for keeping only the parameter of interest
    get_table_info = apply_flags(get_table_info, sc_params, flags_param)
    utils.logger.debug(
        "... units and thresholds will be retrieved from the following object:\n%s",
        get_table_info,
    )

    # Convert first_tstmp and last_tstmp to datetime objects in the UTC timezone
    first_tstmp = datetime.strptime(first_tstmp, "%Y%m%dT%H%M%SZ").replace(
        tzinfo=timezone.utc
    )
    last_tstmp = datetime.strptime(last_tstmp, "%Y%m%dT%H%M%SZ").replace(
        tzinfo=timezone.utc
    )

    # Filter the DataFrame based on the time interval, starting to look from the latest entry ('reversed(...)')
    times = list(get_table_info["tstamp"].unique())

    for time in reversed(times):
        if first_tstmp < time < last_tstmp:
            unit = list(get_table_info["unit"].unique())[0]
            lower_lim = upper_lim = None
            utils.logger.warning(
                f"\033[93mParameter {param} has no valid range in the time period you selected. Upper and lower thresholds are set to None, while units={unit}\033[0m"
            )
            return unit, lower_lim, upper_lim

        if time < first_tstmp and time < last_tstmp:
            unit = list(
                get_table_info[get_table_info["tstamp"] == time]["unit"].unique()
            )[0]
            lower_lim = get_table_info[get_table_info["tstamp"] == time][
                "ltol"
            ].tolist()[-1]
            upper_lim = get_table_info[get_table_info["tstamp"] == time][
                "utol"
            ].tolist()[-1]
            utils.logger.debug(
                f"... parameter {param} must be within [{lower_lim};{upper_lim}] {unit}"
            )
            return unit, lower_lim, upper_lim

        if time > first_tstmp and time > last_tstmp:
            if time == times[0]:
                utils.logger.error(
                    "\033[91mYou're travelling too far in the past, there were no SC data in the time period you selected. Try again!\033[0m"
                )
                sys.exit()

    return unit, lower_lim, upper_lim


def apply_flags(df: DataFrame, sc_params: dict, flags_param: list) -> DataFrame:
    """Apply the flags read from 'settings/SC-params.json' to the input dataframe."""
    for flag in flags_param:
        column = sc_params["expressions"][flag]["column"]
        entry = sc_params["expressions"][flag]["entry"]
        df = df[df[column] == entry]

    # check if the dataframe is empty
    if df.empty:
        utils.logger.error("\033[91mThe dataframe is empty. Exiting now!\033[0m")
        exit()

    return df


def include_more_diode_info(df: DataFrame) -> DataFrame:
    """Include more diode info, such as the channel name and the string number to which it belongs."""
    # get the diode info dataframe from the SC database
    df_info = scdb.dataframe("diode_info")
    # remove duplicates of detector names
    df_info = df_info.drop_duplicates(subset="label")
    # remove unnecessary columns (otherwise, they are repeated after the merging)
    df_info = df_info.drop(columns={"status", "tstamp"})
    # there is a repeated detector! Once with an additional blank space in front of its name: removed in case it is found
    if " V00050B" in list(df_info["label"].unique()):
        df_info = df_info[df_info["label"] != " V00050B"]

<<<<<<< HEAD
    # remove 'HV filter test' and 'no cable' entries
    df_info = df_info[~df_info['label'].str.contains('Ch')]
=======
    # remve 'HV filter test' and 'no cable' entries
    df_info = df_info[~df_info["label"].str.contains("Ch")]
>>>>>>> f3d8560d
    # remove other stuff (???)
    if "?" in list(df_info["label"].unique()):
        df_info = df_info[df_info["label"] != "?"]
    if " routed" in list(df_info["label"].unique()):
        df_info = df_info[df_info["label"] != " routed"]
    if "routed" in list(df_info["label"].unique()):
        df_info = df_info[df_info["label"] != "routed"]

    # Merge df_info into df based on 'crate' and 'slot'
    merged_df = df.merge(
        df_info[["crate", "slot", "channel", "label", "group"]],
        on=["crate", "slot", "channel"],
        how="left",
    )
    merged_df = merged_df.rename(columns={"label": "name", "group": "string"})
    # remove "name"=NaN (ie entries for which there was not a correspondence among the two merged dataframes)
    merged_df = merged_df.dropna(subset=["name"])
    # switch from "String X" (str) to "X" (int) for entries of the 'string' column
    merged_df["string"] = merged_df["string"].str.extract(r"(\d+)").astype(int)

    return merged_df<|MERGE_RESOLUTION|>--- conflicted
+++ resolved
@@ -235,13 +235,8 @@
     if " V00050B" in list(df_info["label"].unique()):
         df_info = df_info[df_info["label"] != " V00050B"]
 
-<<<<<<< HEAD
     # remove 'HV filter test' and 'no cable' entries
     df_info = df_info[~df_info['label'].str.contains('Ch')]
-=======
-    # remve 'HV filter test' and 'no cable' entries
-    df_info = df_info[~df_info["label"].str.contains("Ch")]
->>>>>>> f3d8560d
     # remove other stuff (???)
     if "?" in list(df_info["label"].unique()):
         df_info = df_info[df_info["label"] != "?"]
