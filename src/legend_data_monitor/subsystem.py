import numpy as np
import pandas as pd
import logging
from pygama.flow import DataLoader

# ------------

# specify which lh5 parameters are neede to be loaded from lh5 to calculate them
SPECIAL_PARAMETERS = {
    # 'uncal_puls': 'trapTmax',
    # 'cal_puls': 'cuspEmax_ctc_cal',
    "K_lines": "cuspEmax_ctc_cal",
    "wf_max_rel": ["wf_max", "baseline"],
    "event_rate": None,  # for event rate, don't need to load any parameter, just count events
}

# convert all to lists for convenience
for param in SPECIAL_PARAMETERS:
    if isinstance(SPECIAL_PARAMETERS[param], str):
        SPECIAL_PARAMETERS[param] = [SPECIAL_PARAMETERS[param]]

# ------------


class Subsystem:
    """
    Object containing information for a given subsystem
    such as chanel map, removed channels etc.
    """

    def __init__(self, config, sub_type):
        """
        conf: config.Config object with user providedsettings
        sub_type [str]: geds | spms | pulser
        """
        logging.error(r"\/\/\/\/\/\/\/\/\/\/\/\/\/\/\/\/\/\/\/\/\/\/")
        logging.error(r"\/\ Setting up " + sub_type)
        logging.error(r"\/\/\/\/\/\/\/\/\/\/\/\/\/\/\/\/\/\/\/\/\/\/")

        self.type = sub_type

        # channels to be removed from channel map (have no hit data)
        # !! why needed? DataLoader crashes if channels missing are there?
        self.removed_chs = []
        if (
            sub_type in config.subsystems
            and "removed_channels" in config.subsystems[sub_type]
        ):
            self.removed_chs = config.subsystems[sub_type]["removed_channels"]

        self.ch_map = self.get_channel_map(config)  # pd.DataFrame

        # list parameters of interest
        self.parameters = (
            config.subsystems[sub_type]["parameters"]
            if sub_type in config.subsystems
            else []
        )

        # a bit cumbersome, but we need to know if K_lines was requested to select specified energy parameter
        self.k_lines = False
        for param in self.parameters:
            self.k_lines = self.k_lines or (
                config.plotting.parameters[param]["events"] == "K_lines"
            )

        # !! quality cut bool
        # per parameter or per subsystem?
        self.qc = (
            config.subsystems[sub_type]["quality_cut"]
            if sub_type in config.subsystems
            else False
        )

        self.data = pd.DataFrame()

    def get_data(self, dataset):
        """
        plt_set [dict]: plot settings for this subsystem
            (params to plot, QC bool, ...)
        """

        logging.error("... getting data")

        # -------------------------------
        # prepare parameter list for DataLoader()

        # always read timestamp
        params = ["timestamp"]
        # always get wf_max & baseline for pulser for flagging
        if self.type == "pulser":
            params += ["wf_max", "baseline"]

        # add QC method to parameters to be read from the DataLoader
        if self.qc:
            params.append(dataset.qc_name)

        # add user requested parameters
        global USER_TO_PYGAMA
        for param in self.parameters:
            if param in SPECIAL_PARAMETERS:
                # for special parameters, look up which parameters are needed to be loaded for their calculation
                # if none, ignore
                params += SPECIAL_PARAMETERS[param] if SPECIAL_PARAMETERS[param] else []
            else:
                # otherwise just add the parameter directly
                params.append(param)

        # add K_lines energy if needed
        if self.k_lines:
            params.append(SPECIAL_PARAMETERS["K_lines"][0])

        # some parameters might be repeated twice - remove (maybe not needed?)
        params = list(np.unique(params))

        # -------------------------------
        # get data from DataLoader
        dlconfig, dbconfig = self.construct_dataloader_configs(dataset, params)
<<<<<<< HEAD
        logging.error('...... calling data loader')        
=======
        #print('...... calling data loader')
>>>>>>> 5c991814
        dl = DataLoader(dlconfig, dbconfig)
        # if querying by run, need different query word
        time_word = "run" if dataset.time_range["start"][0] == "r" else "timestamp"
        query = f"({time_word} >= '{dataset.time_range['start']}') and ({time_word} <= '{dataset.time_range['end']}')"
        # cal or phy data or both
        query += (
            " and (" + " or ".join("(type == '" + x + "')" for x in dataset.type) + ")"
        )

        # !!!! QUICKFIX FOR R010
        query += " and (timestamp != '20230125T222013Z')"
        query += " and (timestamp != '20230126T015308Z')"
<<<<<<< HEAD
        
        logging.error(query)
=======

        #print(query)
>>>>>>> 5c991814
        dl.set_files(query)
        dl.set_output(fmt="pd.DataFrame", columns=params)
        self.data = dl.load()

        # -------------------------------
        # polish things up

        tier = 'hit' if 'hit' in dbconfig['columns'] else 'dsp'
        # remove columns we don't need
        self.data = self.data.drop([f"{tier}_idx", 'file'], axis=1)
        # rename channel to channel
        self.data = self.data.rename(columns={f'{tier}_table': 'channel'})

        # rename columns back to user params
        # remove Nones
        # USER_TO_PYGAMA = {key: USER_TO_PYGAMA[key] for key in USER_TO_PYGAMA if USER_TO_PYGAMA[key]}
        # self.data = self.data.rename(columns = dict(zip(USER_TO_PYGAMA.values(), USER_TO_PYGAMA.keys())))

        # -------------------------------
        # create datetime column based on initial key and timestamp

        # convert UTC timestamp to datetime (unix epoch time)
        self.data["datetime"] = pd.to_datetime(
            self.data["timestamp"], origin="unix", utc=True, unit="s"
        )
        # drop timestamp
        self.data = self.data.drop('timestamp', axis=1)

        # -------------------------------
        # add detector name, location and position from map

        # !! don't need to do yet, takes time?
        # logging.error('......mapping to name and string/fiber position')
        # self.ch_map = self.ch_map.set_index('channel')
        # self.data = self.data.set_index('channel')
        # for col in self.ch_map:
        #     self.data[col] = self.ch_map.loc[self.data.index][col]
        # self.data = self.data.reset_index()

        # -------------------------------

        # apply QC*
        # !! right now set up to be per subsystem, not per parameter
        if self.qc:
            logging.error('...... applying quality cut')
            self.data = self.data[ self.data[dataset.qc_name] ]

<<<<<<< HEAD
        logging.error(self.data)
        
    
=======
        #print(self.data)


>>>>>>> 5c991814
    def flag_pulser_events(self, pulser):
        # flag pulser events
        logging.error('... flagging pulser events')
        # find timestamps where goes over threshold
        high_thr = 12500
        pulser.data["wf_max_rel"] = pulser.data["wf_max"] - pulser.data["baseline"]
        # !! use datetime instead of timestamp, drop timestamp?
        pulser_timestamps = pulser.data[pulser.data["wf_max_rel"] > high_thr][
            "datetime"
        ]
        # flag data
        self.data["flag_pulser"] = False
        try:
            self.data = self.data.set_index("datetime")
            self.data.loc[pulser_timestamps, "flag_pulser"] = True
        except:
<<<<<<< HEAD
            print("Warning: probably calibration has faulty pulser data and timestamps not found. Proceeding with all events flagged as False for pulser.")
 
        self.data = self.data.reset_index()       
=======
            #print("Warning: probably calibration has faulty pulser data and timestamps not found. Proceeding with all events flagged as False for pulser.")

        self.data = self.data.reset_index()
>>>>>>> 5c991814

    def get_channel_map(self, config):
        """
        Buld channel map for given subsystem
        location - fiber for SiPMs, string for gedet, dummy for pulser
        """
<<<<<<< HEAD
        
        logging.error('... getting channel map')
        
=======

        #print('... getting channel map')

>>>>>>> 5c991814
        df_map = pd.DataFrame({'name':[], 'location': [], 'channel':[], 'position':[]})
        df_map = df_map.set_index('channel')

        # selection depending on subsystem, dct_key is the part corresponding to one chmap entry
        def is_subsystem(dct_key):
            # special case for pulser
            if self.type == "pulser":
                pulser_ch = 0 if config.dataset.exp == "l60" else 1
                return (
                    dct_key["system"] == "auxs" and dct_key["daq"]["fcid"] == pulser_ch
                )
            # for geds or spms
            return dct_key["system"] == self.type

        # key_code = {'geds': ['V', 'B', 'P', 'C'], 'pulser': ['A'], 'spms': ['S']}
        # name of location
        loc_code = {"geds": "string", "spms": "fiber"}

        # config.channel_map is already a dict read from the channel map json
        for key in config.channel_map:
            # skip 'BF' don't even know what it is
            if "BF" in key:
                continue

            # skip if this is not our system
            if not is_subsystem(config.channel_map[key]):
                continue

            # add info for this channel
            # FlashCam channel, unique for geds/spms/pulser
            ch = config.channel_map[key]['daq']['fcid']
            df_map.at[ch, 'name'] = config.channel_map[key]['name']
            # number/name of stirng/fiber for geds/spms, dummy for pulser
            df_map.at[ch, "location"] = (
                0
                if self.type == "pulser"
                else config.channel_map[key]["location"][loc_code[self.type]]
            )
            # position in string/fiber for geds/spms, dummy for pulser (works if there is only one pulser channel)
            df_map.at[ch, "position"] = (
                0
                if self.type == "pulser"
                else config.channel_map[key]["location"]["position"]
            )

        df_map = df_map.reset_index()
        # stupid dataframe
        # !! change to using dtype!
        for col in ["channel", "location", "position"]:
            if isinstance(df_map[col].loc[0], float):
                df_map[col] = df_map[col].astype(int)

        # ?? sort by channel -> do we really need to?
        df_map = df_map.sort_values("channel")
        return df_map

    def construct_dataloader_configs(self, dataset, params):
        """ """

        # which parameters belong to which tiers
        # !! put in a settings json or something!
        param_tiers = pd.DataFrame(
            {
                "param": [
                    "baseline",
                    "wf_max",
                    "timestamp",
                    "cuspEmax_ctc_cal",
                    "AoE_Corrected",
                    "zacEmax_ctc_cal",
                    "cuspEmax",
                ],
                "tier": ["dsp", "dsp", "dsp", "hit", "hit", "hit", "dsp"],
            }
        )

        # which of these are requested by user
        param_tiers = param_tiers[param_tiers["param"].isin(params)]

        # set up config templates
        dict_dbconfig = {
            "data_dir": dataset.path,
            "tier_dirs": {},
            "file_format": {},
            "table_format": {},
            "tables": {},
            "columns": {},
        }
        dict_dlconfig = {"channel_map": {}, "levels": {}}

        # set up tiers depending on what parameters we need
<<<<<<< HEAD
        logging.error('......removing channels with no data: {}'.format(self.removed_chs))        
=======
        #print('......removing channels with no data: {}'.format(self.removed_chs))
>>>>>>> 5c991814
        for tier, tier_params in param_tiers.groupby('tier'):
            dict_dbconfig['tier_dirs'][tier] = f'/{tier}'
            # type not fixed and instead specified in the query
            dict_dbconfig["file_format"][tier] = (
                "/{type}/{period}/{run}/{exp}-{period}-{run}-{type}-{timestamp}-tier_"
                + tier
                + ".lh5"
            )
            dict_dbconfig["table_format"][tier] = "ch{ch:03d}/" + tier

            # remove channels requested by user if hit level
            chlist = self.ch_map["channel"]
            # if tier == 'hit':
            chlist = chlist[~self.ch_map["channel"].isin(self.removed_chs)]
            dict_dbconfig["tables"][tier] = list(chlist)

            dict_dbconfig["columns"][tier] = list(tier_params["param"])

            dict_dlconfig["levels"][tier] = {"tiers": [tier]}

        # special "non-symmetrical" stuff for hit
        if "hit" in dict_dlconfig["levels"]:
            # levels for hit should also include dsp like this {"hit": {"tiers": ["dsp", "hit"]}}
            dict_dlconfig["levels"]["hit"]["tiers"].append("dsp")
            # # dsp should not be in levels separately - if I'm loading hit, I'm always loading dsp too for timestamp
            dict_dlconfig["levels"].pop("dsp")

        return dict_dlconfig, dict_dbconfig<|MERGE_RESOLUTION|>--- conflicted
+++ resolved
@@ -116,11 +116,7 @@
         # -------------------------------
         # get data from DataLoader
         dlconfig, dbconfig = self.construct_dataloader_configs(dataset, params)
-<<<<<<< HEAD
         logging.error('...... calling data loader')        
-=======
-        #print('...... calling data loader')
->>>>>>> 5c991814
         dl = DataLoader(dlconfig, dbconfig)
         # if querying by run, need different query word
         time_word = "run" if dataset.time_range["start"][0] == "r" else "timestamp"
@@ -133,13 +129,8 @@
         # !!!! QUICKFIX FOR R010
         query += " and (timestamp != '20230125T222013Z')"
         query += " and (timestamp != '20230126T015308Z')"
-<<<<<<< HEAD
         
         logging.error(query)
-=======
-
-        #print(query)
->>>>>>> 5c991814
         dl.set_files(query)
         dl.set_output(fmt="pd.DataFrame", columns=params)
         self.data = dl.load()
@@ -187,15 +178,9 @@
             logging.error('...... applying quality cut')
             self.data = self.data[ self.data[dataset.qc_name] ]
 
-<<<<<<< HEAD
         logging.error(self.data)
         
     
-=======
-        #print(self.data)
-
-
->>>>>>> 5c991814
     def flag_pulser_events(self, pulser):
         # flag pulser events
         logging.error('... flagging pulser events')
@@ -212,30 +197,17 @@
             self.data = self.data.set_index("datetime")
             self.data.loc[pulser_timestamps, "flag_pulser"] = True
         except:
-<<<<<<< HEAD
-            print("Warning: probably calibration has faulty pulser data and timestamps not found. Proceeding with all events flagged as False for pulser.")
+            logging.error("Warning: probably calibration has faulty pulser data and timestamps not found. Proceeding with all events flagged as False for pulser.")
  
         self.data = self.data.reset_index()       
-=======
-            #print("Warning: probably calibration has faulty pulser data and timestamps not found. Proceeding with all events flagged as False for pulser.")
-
-        self.data = self.data.reset_index()
->>>>>>> 5c991814
 
     def get_channel_map(self, config):
         """
         Buld channel map for given subsystem
         location - fiber for SiPMs, string for gedet, dummy for pulser
-        """
-<<<<<<< HEAD
-        
+        """   
         logging.error('... getting channel map')
         
-=======
-
-        #print('... getting channel map')
-
->>>>>>> 5c991814
         df_map = pd.DataFrame({'name':[], 'location': [], 'channel':[], 'position':[]})
         df_map = df_map.set_index('channel')
 
@@ -327,11 +299,7 @@
         dict_dlconfig = {"channel_map": {}, "levels": {}}
 
         # set up tiers depending on what parameters we need
-<<<<<<< HEAD
         logging.error('......removing channels with no data: {}'.format(self.removed_chs))        
-=======
-        #print('......removing channels with no data: {}'.format(self.removed_chs))
->>>>>>> 5c991814
         for tier, tier_params in param_tiers.groupby('tier'):
             dict_dbconfig['tier_dirs'][tier] = f'/{tier}'
             # type not fixed and instead specified in the query
