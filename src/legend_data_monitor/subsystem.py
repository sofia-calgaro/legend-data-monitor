--- conflicted
+++ resolved
@@ -324,32 +324,14 @@
 
         utils.logger.debug("... performing diff/ratio with AUX entries")
 
-<<<<<<< HEAD
         def add_aux(param):
             aux_channel = plot["AUX_ratio"] if "AUX_ratio" in plot.keys() else plot["AUX_diff"] 
-=======
-            # check if the parameter under study is from 'hit' tier; if so, skip it
-            param_tiers = pd.DataFrame.from_dict(utils.PARAMETER_TIERS.items())
-
-            if utils.PARAMETER_TIERS[params] == "hit":
-                utils.logger.warning(
-                    "\033[93m'%s' is saved in hit tier, for which no AUX channel is present. "
-                    + "We skip the ratio/diff wrt the AUX channel and plot the parameter as it is.\033[0m",
-                    params,
-                )
-                return
-
-            aux_channel = (
-                plot["AUX_ratio"] if "AUX_ratio" in plot.keys() else plot["AUX_diff"]
-            )  # ????????????? does it work for multiple params??
->>>>>>> c049dd6a
             aux_subsys = Subsystem(aux_channel, dataset=dataset)
             # get data for these parameters and time range given in the dataset
             # (if no parameters given to plot, baseline and wfmax will always be loaded to flag pulser events anyway)
             aux_subsys.get_data(param)
 
             # Merge the dataframes based on the 'datetime' column
-<<<<<<< HEAD
             self.data = self.data.merge(aux_subsys.data[['datetime', param]], on='datetime', how='left')
 
             if "AUX_ratio" in plot.keys():
@@ -361,27 +343,6 @@
 
             # rename AUX entries (might be useful to keep it to retrieve the original param values in the dashboard, for instance)
             self.data = self.data.rename(columns={f"{param}_y": f"{param}_{aux_channel}"})
-=======
-            self.data = self.data.merge(
-                aux_subsys.data[["datetime", params]], on="datetime", how="left"
-            )
-
-            if "AUX_ratio" in plot.keys():
-                # calculate the ratio wrt to the AUX entries
-                self.data[f"{params}_x"] = (
-                    self.data[f"{params}_x"] / self.data[f"{params}_y"]
-                )
-            if "AUX_diff" in plot.keys():
-                # calculate the difference, subtracting the AUX entries
-                self.data[f"{params}_x"] = (
-                    self.data[f"{params}_x"] - self.data[f"{params}_y"]
-                )
-
-            # rename AUX entries (might be useful to keep it to retrieve the original param values in the dashboard, for instance)
-            self.data = self.data.rename(
-                columns={f"{params}_y": f"{params}_{aux_channel}"}
-            )
->>>>>>> c049dd6a
             # rename param column to its original name
             self.data = self.data.rename(columns={f"{param}_x": param})
 
